--- conflicted
+++ resolved
@@ -3539,30 +3539,6 @@
 	}
 }
 
-<<<<<<< HEAD
-func TestMaxWidthRouding(t *testing.T) {
-	text := []rune("a simple word") // odd number of letters (13)
-
-	face := loadOpentypeFont(t, "../font/testdata/UbuntuMono-R.ttf")
-	run := (&HarfbuzzShaper{}).Shape(Input{
-		Text:   text,
-		Face:   face,
-		Size:   36,
-		RunEnd: len(text),
-	})
-	tu.Assert(t, run.Glyphs[0].XAdvance == fixed.I(1)/2)
-	tu.Assert(t, run.Advance == 13*fixed.I(1)/2)
-
-	wr := LineWrapper{}
-
-	wr.Prepare(WrapConfig{}, text, NewSliceIterator([]Output{run}))
-	line, _ := wr.WrapNextLine(run.Advance.Floor())
-	tu.Assert(t, line.NextLine == 9)
-
-	wr.Prepare(WrapConfig{}, text, NewSliceIterator([]Output{run}))
-	line, _ = wr.WrapNextLineF(run.Advance)
-	tu.Assert(t, line.NextLine == 13)
-=======
 func TestTrimmedTrailingWhitespace(t *testing.T) {
 	face := loadOpentypeFont(t, "../font/testdata/UbuntuMono-R.ttf")
 	text := []rune("The quick")
@@ -3587,5 +3563,28 @@
 	tu.Assert(t, line.NextLine == 4)
 	tu.Assert(t, line.Line[0].Advance == fixed.I(4)) // the space is not collapsed
 	tu.Assert(t, line.TrimmedTrailingWhitespace == fixed.I(0))
->>>>>>> 2f8ad270
+}
+
+func TestMaxWidthRouding(t *testing.T) {
+	text := []rune("a simple word") // odd number of letters (13)
+
+	face := loadOpentypeFont(t, "../font/testdata/UbuntuMono-R.ttf")
+	run := (&HarfbuzzShaper{}).Shape(Input{
+		Text:   text,
+		Face:   face,
+		Size:   36,
+		RunEnd: len(text),
+	})
+	tu.Assert(t, run.Glyphs[0].XAdvance == fixed.I(1)/2)
+	tu.Assert(t, run.Advance == 13*fixed.I(1)/2)
+
+	wr := LineWrapper{}
+
+	wr.Prepare(WrapConfig{}, text, NewSliceIterator([]Output{run}))
+	line, _ := wr.WrapNextLine(run.Advance.Floor())
+	tu.Assert(t, line.NextLine == 9)
+
+	wr.Prepare(WrapConfig{}, text, NewSliceIterator([]Output{run}))
+	line, _ = wr.WrapNextLineF(run.Advance)
+	tu.Assert(t, line.NextLine == 13)
 }