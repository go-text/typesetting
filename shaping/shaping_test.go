package shaping

import (
	"bytes"
	"fmt"
	"image"
	"image/color"
	"image/draw"
	"image/png"
	"os"
	"path/filepath"
	"runtime"
	"testing"

	hd "github.com/go-text/typesetting-utils/harfbuzz"
	td "github.com/go-text/typesetting-utils/opentype"
	"github.com/go-text/typesetting/di"
	"github.com/go-text/typesetting/font"
	"github.com/go-text/typesetting/language"
	"github.com/go-text/typesetting/opentype/api"
	apiFont "github.com/go-text/typesetting/opentype/api/font"
	"github.com/go-text/typesetting/opentype/api/metadata"
	"github.com/go-text/typesetting/opentype/loader"
	tu "github.com/go-text/typesetting/opentype/testutils"
	"golang.org/x/image/font/gofont/gomono"
	"golang.org/x/image/font/gofont/goregular"
	"golang.org/x/image/math/fixed"
)

func TestShape(t *testing.T) {
	textInput := []rune("Lorem ipsum.")
	face := benchEnFace
	input := Input{
		Text:      textInput,
		RunStart:  0,
		RunEnd:    len(textInput),
		Direction: di.DirectionLTR,
		Face:      face,
		Size:      16 * 72,
		Script:    language.Latin,
		Language:  language.NewLanguage("EN"),
	}
	shaper := HarfbuzzShaper{}
	out := shaper.Shape(input)
	if expected := (Range{Offset: 0, Count: len(textInput)}); out.Runes != expected {
		t.Errorf("expected runes %#+v, got %#+v", expected, out.Runes)
	}
	if face != out.Face {
		t.Error("shaper did not propagate input font face to output")
	}
	// Ensure properties of the run come out correctly adjusted if it starts after
	// the beginning of the text.
	input.RunStart = 6
	input.RunEnd = 8
	out = shaper.Shape(input)
	if expected := (Range{Offset: 6, Count: 2}); out.Runes != expected {
		t.Errorf("expected runes %#+v, got %#+v", expected, out.Runes)
	}
	if face != out.Face {
		t.Error("shaper did not propagate input font face to output")
	}
	for i, g := range out.Glyphs {
		if g.GlyphCount != 1 {
			t.Errorf("out.Glyphs[%d].GlyphCount != %d, is %d", i, 1, g.GlyphCount)
		}
		if g.RuneCount != 1 {
			t.Errorf("out.Runes[%d].RuneCount != %d, is %d", i, 1, g.RuneCount)
		}
	}
}

func TestCountClusters(t *testing.T) {
	type testcase struct {
		name     string
		textLen  int
		dir      di.Direction
		glyphs   []Glyph
		expected []Glyph
	}
	for _, tc := range []testcase{
		{
			name: "empty",
		},
		{
			name:    "ltr",
			textLen: 8,
			dir:     di.DirectionLTR,
			// Addressing the runes of text as A[0]-A[9] and the glyphs as
			// G[0]-G[5], this input models the following:
			// A[0] => G[0]
			// A[1],A[2] => G[1] (ligature)
			// A[3] => G[2],G[3] (expansion)
			// A[4],A[5],A[6],A[7] => G[4],G[5] (reorder, ligature, etc...)
			glyphs: []Glyph{
				{
					ClusterIndex: 0,
				},
				{
					ClusterIndex: 1,
				},
				{
					ClusterIndex: 3,
				},
				{
					ClusterIndex: 3,
				},
				{
					ClusterIndex: 4,
				},
				{
					ClusterIndex: 4,
				},
			},
			expected: []Glyph{
				{
					ClusterIndex: 0,
					RuneCount:    1,
					GlyphCount:   1,
				},
				{
					ClusterIndex: 1,
					RuneCount:    2,
					GlyphCount:   1,
				},
				{
					ClusterIndex: 3,
					RuneCount:    1,
					GlyphCount:   2,
				},
				{
					ClusterIndex: 3,
					RuneCount:    1,
					GlyphCount:   2,
				},
				{
					ClusterIndex: 4,
					RuneCount:    4,
					GlyphCount:   2,
				},
				{
					ClusterIndex: 4,
					RuneCount:    4,
					GlyphCount:   2,
				},
			},
		},
		{
			name:    "rtl",
			textLen: 8,
			dir:     di.DirectionRTL,
			// Addressing the runes of text as A[0]-A[9] and the glyphs as
			// G[0]-G[5], this input models the following:
			// A[0] => G[5]
			// A[1],A[2] => G[4] (ligature)
			// A[3] => G[2],G[3] (expansion)
			// A[4],A[5],A[6],A[7] => G[0],G[1] (reorder, ligature, etc...)
			glyphs: []Glyph{
				{
					ClusterIndex: 4,
				},
				{
					ClusterIndex: 4,
				},
				{
					ClusterIndex: 3,
				},
				{
					ClusterIndex: 3,
				},
				{
					ClusterIndex: 1,
				},
				{
					ClusterIndex: 0,
				},
			},
			expected: []Glyph{
				{
					ClusterIndex: 4,
					RuneCount:    4,
					GlyphCount:   2,
				},
				{
					ClusterIndex: 4,
					RuneCount:    4,
					GlyphCount:   2,
				},
				{
					ClusterIndex: 3,
					RuneCount:    1,
					GlyphCount:   2,
				},
				{
					ClusterIndex: 3,
					RuneCount:    1,
					GlyphCount:   2,
				},
				{
					ClusterIndex: 1,
					RuneCount:    2,
					GlyphCount:   1,
				},
				{
					ClusterIndex: 0,
					RuneCount:    1,
					GlyphCount:   1,
				},
			},
		},
	} {
		t.Run(tc.name, func(t *testing.T) {
			countClusters(tc.glyphs, tc.textLen, tc.dir.Progression())
			for i := range tc.glyphs {
				g := tc.glyphs[i]
				e := tc.expected[i]
				if !(g.ClusterIndex == e.ClusterIndex && g.RuneCount == e.RuneCount && g.GlyphCount == e.GlyphCount) {
					t.Errorf("mismatch on glyph %d: expected cluster %d RuneCount %d GlyphCount %d, got cluster %d RuneCount %d GlyphCount %d", i, e.ClusterIndex, e.RuneCount, e.GlyphCount, g.ClusterIndex, g.RuneCount, g.GlyphCount)
				}
			}
		})
	}
}

func BenchmarkShaping(b *testing.B) {
	for _, langInfo := range benchLangs {
		for _, size := range []int{10, 100, 1000} {
			for _, cacheSize := range []int{0, 5} {
				b.Run(fmt.Sprintf("%drunes-%s-%dfontCache", size, langInfo.name, cacheSize), func(b *testing.B) {
					input := Input{
						Text:      langInfo.text[:size],
						RunStart:  0,
						RunEnd:    size,
						Direction: langInfo.dir,
						Face:      langInfo.face,
						Size:      16 * 72,
						Script:    langInfo.script,
						Language:  langInfo.lang,
					}
					var shaper HarfbuzzShaper
					shaper.SetFontCacheSize(cacheSize)
					var out Output
					b.ResetTimer()
					for i := 0; i < b.N; i++ {
						out = shaper.Shape(input)
					}
					_ = out
				})
			}
		}
	}
}

func BenchmarkFontLoad(b *testing.B) {
	arabicBytes, err := os.ReadFile("../font/testdata/Amiri-Regular.ttf")
	if err != nil {
		b.Errorf("failed loading arabic font data: %v", err)
	}
	robotoBytes, err := os.ReadFile("../font/testdata/Roboto-Regular.ttf")
	if err != nil {
		b.Errorf("failed loading roboto font data: %v", err)
	}
	latinBytes := goregular.TTF
	latinMonoBytes := gomono.TTF
	type benchcase struct {
		name     string
		fontData []byte
	}
	for _, bc := range []benchcase{
		{
			name:     "arabic:amiri regular",
			fontData: arabicBytes,
		},
		{
			name:     "latin:go regular",
			fontData: latinBytes,
		},
		{
			name:     "latin:go mono",
			fontData: latinMonoBytes,
		},
		{
			name:     "latin:roboto regular",
			fontData: robotoBytes,
		},
	} {
		b.Run(bc.name, func(b *testing.B) {
			reader := bytes.NewReader(bc.fontData)
			b.ResetTimer()
			for i := 0; i < b.N; i++ {
				face, _ := font.ParseTTF(reader)
				_ = face
			}
		})
	}
}

func BenchmarkFontMetadata(b *testing.B) {
	arabicBytes, err := os.ReadFile("../font/testdata/Amiri-Regular.ttf")
	if err != nil {
		b.Errorf("failed loading arabic font data: %v", err)
	}
	robotoBytes, err := os.ReadFile("../font/testdata/Roboto-Regular.ttf")
	if err != nil {
		b.Errorf("failed loading roboto font data: %v", err)
	}
	latinBytes := goregular.TTF
	latinMonoBytes := gomono.TTF
	type benchcase struct {
		name     string
		fontData []byte
	}
	for _, bc := range []benchcase{
		{
			name:     "arabic:amiri regular",
			fontData: arabicBytes,
		},
		{
			name:     "latin:go regular",
			fontData: latinBytes,
		},
		{
			name:     "latin:go mono",
			fontData: latinMonoBytes,
		},
		{
			name:     "latin:roboto regular",
			fontData: robotoBytes,
		},
	} {
		b.Run(bc.name, func(b *testing.B) {
			reader := bytes.NewReader(bc.fontData)
			b.ResetTimer()
			for i := 0; i < b.N; i++ {
				ld, _ := loader.NewLoader(reader)
				_ = metadata.Metadata(ld)
			}
		})
	}
}

func BenchmarkFontMetadataAndParse(b *testing.B) {
	arabicBytes, err := os.ReadFile("../font/testdata/Amiri-Regular.ttf")
	if err != nil {
		b.Errorf("failed loading arabic font data: %v", err)
	}
	robotoBytes, err := os.ReadFile("../font/testdata/Roboto-Regular.ttf")
	if err != nil {
		b.Errorf("failed loading roboto font data: %v", err)
	}
	latinBytes := goregular.TTF
	latinMonoBytes := gomono.TTF
	type benchcase struct {
		name     string
		fontData []byte
	}
	for _, bc := range []benchcase{
		{
			name:     "arabic:amiri regular",
			fontData: arabicBytes,
		},
		{
			name:     "latin:go regular",
			fontData: latinBytes,
		},
		{
			name:     "latin:go mono",
			fontData: latinMonoBytes,
		},
		{
			name:     "latin:roboto regular",
			fontData: robotoBytes,
		},
	} {
		b.Run(bc.name, func(b *testing.B) {
			reader := bytes.NewReader(bc.fontData)
			b.ResetTimer()
			for i := 0; i < b.N; i++ {
				ld, _ := loader.NewLoader(reader)
				_ = metadata.Metadata(ld)
				_, _ = apiFont.NewFont(ld)
			}
		})
	}
}

func BenchmarkShapingGlyphInfoExtraction(b *testing.B) {
	for _, langInfo := range benchLangs {
		for _, size := range []int{10, 100, 1000} {
			b.Run(fmt.Sprintf("%drunes-%s", size, langInfo.name), func(b *testing.B) {
				input := Input{
					Text:      langInfo.text[:size],
					RunStart:  0,
					RunEnd:    size,
					Direction: langInfo.dir,
					Face:      langInfo.face,
					Size:      16 * 72,
					Script:    langInfo.script,
					Language:  langInfo.lang,
				}
				var shaper HarfbuzzShaper
				out := shaper.Shape(input)
				b.ResetTimer()
				for i := 0; i < b.N; i++ {
					for _, g := range out.Glyphs {
						_ = out.Face.GlyphData(g.GlyphID)
					}
				}
				_ = out
			})
		}
	}
}

func TestFontLoadHeapSize(t *testing.T) {
	arabicBytes, err := os.ReadFile("../font/testdata/Amiri-Regular.ttf")
	if err != nil {
		t.Errorf("failed loading arabic font data: %v", err)
	}
	robotoBytes, err := os.ReadFile("../font/testdata/Roboto-Regular.ttf")
	if err != nil {
		t.Errorf("failed loading roboto font data: %v", err)
	}
	latinBytes := goregular.TTF
	notoArabicBytes, err := td.Files.ReadFile("common/NotoSansArabic.ttf")
	if err != nil {
		t.Errorf("failed loading noto font data: %v", err)
	}
	freeSerifBytes, err := td.Files.ReadFile("common/FreeSerif.ttf")
	if err != nil {
		t.Errorf("failed loading free font data: %v", err)
	}

	type benchcase struct {
		name     string
		fontData []byte
	}
	for _, bc := range []benchcase{
		{
			name:     "arabic:amiri regular",
			fontData: arabicBytes,
		},
		{
			name:     "latin:go regular",
			fontData: latinBytes,
		},
		{
			name:     "latin:roboto regular",
			fontData: robotoBytes,
		},
		{
			name:     "arabic:noto sans arabic regular",
			fontData: notoArabicBytes,
		},
		{
			name:     "free serif regular",
			fontData: freeSerifBytes,
		},
	} {
		onDiskSize := len(bc.fontData)
		allocBefore := heapSize()
		face, _ := font.ParseTTF(bytes.NewReader(bc.fontData))
		allocAfter := heapSize()
		additionnalAlloc := allocAfter - allocBefore
		fmt.Printf("%s On disk: %v KB, additional memory: %v KB\n", bc.name, onDiskSize/1024, additionnalAlloc/1024)
		_ = face.Upem()
	}
}

func heapSize() uint64 {
	runtime.GC()
	var stats runtime.MemStats
	runtime.ReadMemStats(&stats)
	return stats.Alloc
}

func TestFeatures(t *testing.T) {
	face := loadOpentypeFont(t, "../font/testdata/UbuntuMono-R.ttf")
	textInput := []rune("1/2")
	input := Input{
		Text:      textInput,
		RunStart:  0,
		RunEnd:    len(textInput),
		Direction: di.DirectionLTR,
		Face:      face,
		Size:      16 * 72,
		Script:    language.Latin,
		Language:  language.NewLanguage("EN"),
	}
	shaper := HarfbuzzShaper{}
	// without 'frac' feature
	out := shaper.Shape(input)
	tu.Assert(t, len(out.Glyphs) == 3)

	// now with 'frac' enabled
	input.FontFeatures = []FontFeature{{Tag: loader.MustNewTag("frac"), Value: 1}}
	out = shaper.Shape(input)
	tu.Assert(t, len(out.Glyphs) == 1)
}

<<<<<<< HEAD
func TestShapeVertical(t *testing.T) {
	// consistency check on the internal axis switch
	// for sideways vertical text
	textInput := []rune("Lorem ipsum.")
	face := benchEnFace
	input := Input{
		Text:      textInput,
		RunStart:  0,
		RunEnd:    len(textInput),
		Direction: di.DirectionTTB,
		Face:      face,
		Size:      16 * 72,
		Script:    language.Latin,
		Language:  language.NewLanguage("EN"),
	}
	shaper := HarfbuzzShaper{}

	for _, test := range []struct {
		dir      di.Direction
		sideways bool
	}{
		{di.DirectionTTB, false},
		{di.DirectionTTB, true},
		{di.DirectionBTT, false},
		{di.DirectionBTT, true},
	} {
		input.Direction = test.dir
		input.Direction.SetSideways(test.sideways)
		out := shaper.Shape(input)
		tu.Assert(t, out.Direction.Progression() == test.dir.Progression())
		tu.Assert(t, out.Direction.IsSideways() == test.sideways)
		tu.Assert(t, out.Advance < 0)
		tu.Assert(t, out.GlyphBounds.Ascent > 0 && out.GlyphBounds.Descent < 0)
	}
=======
func TestCFF2(t *testing.T) {
	// regression test for https://github.com/go-text/typesetting/issues/118
	b, err := td.Files.ReadFile("common/NotoSansCJKjp-VF.otf")
	tu.AssertNoErr(t, err)

	face, err := font.ParseTTF(bytes.NewReader(b))
	tu.AssertNoErr(t, err)

	str := []rune("abcあいう")
	input := Input{
		Text:      str,
		RunStart:  0,
		RunEnd:    len(str),
		Direction: di.DirectionLTR,
		Face:      face,
		Size:      fixed.I(10),
	}
	out := (&HarfbuzzShaper{}).Shape(input)
	for _, g := range out.Glyphs {
		tu.Assert(t, g.Width > 0 && g.Height < 0)
	}
	tu.Assert(t, out.Advance > 0)
>>>>>>> ce41cc83
}

func ExampleShaper_Shape() {
	textInput := []rune("abcdefghijklmnop")
	withKerningFont := "harfbuzz_reference/in-house/fonts/e39391c77a6321c2ac7a2d644de0396470cd4bfe.ttf"
	b, _ := hd.Files.ReadFile(withKerningFont)
	face, _ := font.ParseTTF(bytes.NewReader(b))

	shaper := HarfbuzzShaper{}
	input := Input{
		Text:      textInput,
		RunStart:  0,
		RunEnd:    len(textInput),
		Direction: di.DirectionLTR,
		Face:      face,
		Size:      fixed.I(16 * 1000 / 72),
		Script:    language.Latin,
		Language:  language.NewLanguage("EN"),
	}

	horiz := shaper.Shape(input)
	drawHGlyphs(horiz, filepath.Join(os.TempDir(), "shape_horiz.png"))

	input.Direction = di.DirectionTTB
	drawVGlyphs(shaper.Shape(input), filepath.Join(os.TempDir(), "shape_vert.png"))

	input.Direction.SetSideways(true)
	drawVGlyphs(shaper.Shape(input), filepath.Join(os.TempDir(), "shape_vert_rotated.png"))

	input.Direction = di.DirectionBTT
	drawVGlyphs(shaper.Shape(input), filepath.Join(os.TempDir(), "shape_vert_rev.png"))

	input.Direction.SetSideways(true)
	drawVGlyphs(shaper.Shape(input), filepath.Join(os.TempDir(), "shape_vert_rev_rotated.png"))

	// Output:
}

func drawVLine(img *image.RGBA, start image.Point, height int, c color.RGBA) {
	for y := start.Y; y <= start.Y+height; y++ {
		img.SetRGBA(start.X, y, c)
	}
}

func drawHLine(img *image.RGBA, start image.Point, width int, c color.RGBA) {
	for x := start.X; x <= start.X+width; x++ {
		img.SetRGBA(x, start.Y, c)
	}
}

func drawRect(img *image.RGBA, min, max image.Point, c color.RGBA) {
	for x := min.X; x <= max.X; x++ {
		for y := min.Y; y <= max.Y; y++ {
			img.SetRGBA(x, y, c)
		}
	}
}

func drawPoint(img *image.RGBA, pt image.Point, c color.RGBA) {
	drawRect(img, pt.Add(image.Pt(-1, -1)), pt.Add(image.Pt(1, 1)), c)
}

// dot includes the offset
func drawGlyph(img *image.RGBA, dot image.Point, outlines api.GlyphOutline, factor float32, c color.RGBA) {
	for _, seg := range outlines.Segments {
		for _, point := range seg.ArgsSlice() {
			x, y := int(point.X*factor), -int(point.Y*factor)
			drawPoint(img, dot.Add(image.Pt(x, y)), c)
		}
	}
}

var (
	red   = color.RGBA{R: 0xFF, A: 0xFF}
	green = color.RGBA{G: 0xFF, A: 0xFF}
	black = color.RGBA{A: 0xFF}
)

// assume horizontal direction
func drawHGlyphs(out Output, file string) {
	baseline := out.GlyphBounds.Ascent.Round()
	height := out.GlyphBounds.LineThickness().Round()
	width := out.Advance.Round()
	img := image.NewRGBA(image.Rect(0, 0, width, height))
	// white background
	draw.Draw(img, img.Rect, image.NewUniform(color.White), image.Point{}, draw.Src)

	drawHLine(img, image.Pt(0, baseline), width, black)

	// to be applied to font units
	sizeFactor := float32(out.Size.Round()) / float32(out.Face.Upem())
	dotX := 0
	for _, g := range out.Glyphs {
		minX := dotX + g.XOffset.Round() + g.XBearing.Round()
		maxX := minX + g.Width.Round()
		minY := baseline + g.YOffset.Round() - g.YBearing.Round()
		maxY := minY - g.Height.Round()

		drawRect(img, image.Pt(minX, minY), image.Pt(maxX, maxY), green)

		// draw the dot ...
		dot := image.Pt(dotX, baseline)
		drawPoint(img, dot, black)

		// draw a sketch of the glyphs
		glyphData := out.Face.GlyphData(g.GlyphID).(api.GlyphOutline)
		drawGlyph(img, dot.Add(image.Pt(g.XOffset.Ceil(), g.YOffset.Ceil())), glyphData, sizeFactor, black)

		// ... and advance
		dotX += g.XAdvance.Round()
		drawVLine(img, image.Pt(dotX, 0), height, red)
	}

	f, _ := os.Create(file)
	_ = png.Encode(f, img)
}

// assume vertical direction
func drawVGlyphs(out Output, file string) {
	baseline := -out.GlyphBounds.Descent.Round()
	width := out.GlyphBounds.LineThickness().Round()
	height := -out.Advance.Round()
	img := image.NewRGBA(image.Rect(0, 0, width, height))
	// white background
	draw.Draw(img, img.Rect, image.NewUniform(color.White), image.Point{}, draw.Src)

	drawVLine(img, image.Pt(baseline, 0), height, black)

	sizeFactor := float32(out.Size.Round()) / float32(out.Face.Upem())
	dotY := 0
	for _, g := range out.Glyphs {
		dotY += -g.YAdvance.Round()

		minX := baseline + g.XOffset.Round() + g.XBearing.Round()
		maxX := minX + g.Width.Round()

		minY := dotY + g.YOffset.Round() - g.YBearing.Round()
		maxY := minY - g.Height.Round()

		drawRect(img, image.Pt(minX, minY), image.Pt(maxX, maxY), green)

		// draw the dot ...
		dot := image.Pt(baseline, dotY)
		drawPoint(img, dot, black)

		// draw a sketch of the glyphs
		glyphData := out.Face.GlyphData(g.GlyphID).(api.GlyphOutline)
		if out.Direction.IsSideways() {
			glyphData.Sideways(float32(-g.YAdvance.Round()) / sizeFactor)
		}
		drawGlyph(img, dot.Add(image.Pt(g.XOffset.Ceil(), g.YOffset.Ceil())), glyphData, sizeFactor, black)

		// ... and advance
		drawHLine(img, image.Pt(0, dotY), width, red)
	}

	f, _ := os.Create(file)
	_ = png.Encode(f, img)
}<|MERGE_RESOLUTION|>--- conflicted
+++ resolved
@@ -497,7 +497,6 @@
 	tu.Assert(t, len(out.Glyphs) == 1)
 }
 
-<<<<<<< HEAD
 func TestShapeVertical(t *testing.T) {
 	// consistency check on the internal axis switch
 	// for sideways vertical text
@@ -532,7 +531,8 @@
 		tu.Assert(t, out.Advance < 0)
 		tu.Assert(t, out.GlyphBounds.Ascent > 0 && out.GlyphBounds.Descent < 0)
 	}
-=======
+}
+
 func TestCFF2(t *testing.T) {
 	// regression test for https://github.com/go-text/typesetting/issues/118
 	b, err := td.Files.ReadFile("common/NotoSansCJKjp-VF.otf")
@@ -555,7 +555,6 @@
 		tu.Assert(t, g.Width > 0 && g.Height < 0)
 	}
 	tu.Assert(t, out.Advance > 0)
->>>>>>> ce41cc83
 }
 
 func ExampleShaper_Shape() {
