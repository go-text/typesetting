package shaping

import (
	"bytes"
	"fmt"
	"image"
	"image/color"
	"image/draw"
	"image/png"
	"os"
	"path/filepath"
	"runtime"
	"testing"

	hd "github.com/go-text/typesetting-utils/harfbuzz"
	td "github.com/go-text/typesetting-utils/opentype"
	"github.com/go-text/typesetting/di"
	"github.com/go-text/typesetting/font"
	"github.com/go-text/typesetting/language"
	apiFont "github.com/go-text/typesetting/opentype/api/font"
	"github.com/go-text/typesetting/opentype/api/metadata"
	"github.com/go-text/typesetting/opentype/loader"
	tu "github.com/go-text/typesetting/opentype/testutils"
	"golang.org/x/image/font/gofont/gomono"
	"golang.org/x/image/font/gofont/goregular"
	"golang.org/x/image/math/fixed"
)

func TestShape(t *testing.T) {
	textInput := []rune("Lorem ipsum.")
	face := benchEnFace
	input := Input{
		Text:      textInput,
		RunStart:  0,
		RunEnd:    len(textInput),
		Direction: di.DirectionLTR,
		Face:      face,
		Size:      16 * 72,
		Script:    language.Latin,
		Language:  language.NewLanguage("EN"),
	}
	shaper := HarfbuzzShaper{}
	out := shaper.Shape(input)
	if expected := (Range{Offset: 0, Count: len(textInput)}); out.Runes != expected {
		t.Errorf("expected runes %#+v, got %#+v", expected, out.Runes)
	}
	if face != out.Face {
		t.Error("shaper did not propagate input font face to output")
	}
	// Ensure properties of the run come out correctly adjusted if it starts after
	// the beginning of the text.
	input.RunStart = 6
	input.RunEnd = 8
	out = shaper.Shape(input)
	if expected := (Range{Offset: 6, Count: 2}); out.Runes != expected {
		t.Errorf("expected runes %#+v, got %#+v", expected, out.Runes)
	}
	if face != out.Face {
		t.Error("shaper did not propagate input font face to output")
	}
	for i, g := range out.Glyphs {
		if g.GlyphCount != 1 {
			t.Errorf("out.Glyphs[%d].GlyphCount != %d, is %d", i, 1, g.GlyphCount)
		}
		if g.RuneCount != 1 {
			t.Errorf("out.Runes[%d].RuneCount != %d, is %d", i, 1, g.RuneCount)
		}
	}
}

func TestCountClusters(t *testing.T) {
	type testcase struct {
		name     string
		textLen  int
		dir      di.Direction
		glyphs   []Glyph
		expected []Glyph
	}
	for _, tc := range []testcase{
		{
			name: "empty",
		},
		{
			name:    "ltr",
			textLen: 8,
			dir:     di.DirectionLTR,
			// Addressing the runes of text as A[0]-A[9] and the glyphs as
			// G[0]-G[5], this input models the following:
			// A[0] => G[0]
			// A[1],A[2] => G[1] (ligature)
			// A[3] => G[2],G[3] (expansion)
			// A[4],A[5],A[6],A[7] => G[4],G[5] (reorder, ligature, etc...)
			glyphs: []Glyph{
				{
					ClusterIndex: 0,
				},
				{
					ClusterIndex: 1,
				},
				{
					ClusterIndex: 3,
				},
				{
					ClusterIndex: 3,
				},
				{
					ClusterIndex: 4,
				},
				{
					ClusterIndex: 4,
				},
			},
			expected: []Glyph{
				{
					ClusterIndex: 0,
					RuneCount:    1,
					GlyphCount:   1,
				},
				{
					ClusterIndex: 1,
					RuneCount:    2,
					GlyphCount:   1,
				},
				{
					ClusterIndex: 3,
					RuneCount:    1,
					GlyphCount:   2,
				},
				{
					ClusterIndex: 3,
					RuneCount:    1,
					GlyphCount:   2,
				},
				{
					ClusterIndex: 4,
					RuneCount:    4,
					GlyphCount:   2,
				},
				{
					ClusterIndex: 4,
					RuneCount:    4,
					GlyphCount:   2,
				},
			},
		},
		{
			name:    "rtl",
			textLen: 8,
			dir:     di.DirectionRTL,
			// Addressing the runes of text as A[0]-A[9] and the glyphs as
			// G[0]-G[5], this input models the following:
			// A[0] => G[5]
			// A[1],A[2] => G[4] (ligature)
			// A[3] => G[2],G[3] (expansion)
			// A[4],A[5],A[6],A[7] => G[0],G[1] (reorder, ligature, etc...)
			glyphs: []Glyph{
				{
					ClusterIndex: 4,
				},
				{
					ClusterIndex: 4,
				},
				{
					ClusterIndex: 3,
				},
				{
					ClusterIndex: 3,
				},
				{
					ClusterIndex: 1,
				},
				{
					ClusterIndex: 0,
				},
			},
			expected: []Glyph{
				{
					ClusterIndex: 4,
					RuneCount:    4,
					GlyphCount:   2,
				},
				{
					ClusterIndex: 4,
					RuneCount:    4,
					GlyphCount:   2,
				},
				{
					ClusterIndex: 3,
					RuneCount:    1,
					GlyphCount:   2,
				},
				{
					ClusterIndex: 3,
					RuneCount:    1,
					GlyphCount:   2,
				},
				{
					ClusterIndex: 1,
					RuneCount:    2,
					GlyphCount:   1,
				},
				{
					ClusterIndex: 0,
					RuneCount:    1,
					GlyphCount:   1,
				},
			},
		},
	} {
		t.Run(tc.name, func(t *testing.T) {
			countClusters(tc.glyphs, tc.textLen, tc.dir)
			for i := range tc.glyphs {
				g := tc.glyphs[i]
				e := tc.expected[i]
				if !(g.ClusterIndex == e.ClusterIndex && g.RuneCount == e.RuneCount && g.GlyphCount == e.GlyphCount) {
					t.Errorf("mismatch on glyph %d: expected cluster %d RuneCount %d GlyphCount %d, got cluster %d RuneCount %d GlyphCount %d", i, e.ClusterIndex, e.RuneCount, e.GlyphCount, g.ClusterIndex, g.RuneCount, g.GlyphCount)
				}
			}
		})
	}
}

func BenchmarkShaping(b *testing.B) {
	for _, langInfo := range benchLangs {
		for _, size := range []int{10, 100, 1000} {
			for _, cacheSize := range []int{0, 5} {
				b.Run(fmt.Sprintf("%drunes-%s-%dfontCache", size, langInfo.name, cacheSize), func(b *testing.B) {
					input := Input{
						Text:      langInfo.text[:size],
						RunStart:  0,
						RunEnd:    size,
						Direction: langInfo.dir,
						Face:      langInfo.face,
						Size:      16 * 72,
						Script:    langInfo.script,
						Language:  langInfo.lang,
					}
					var shaper HarfbuzzShaper
					shaper.SetFontCacheSize(cacheSize)
					var out Output
					b.ResetTimer()
					for i := 0; i < b.N; i++ {
						out = shaper.Shape(input)
					}
					_ = out
				})
			}
		}
	}
}

func BenchmarkFontLoad(b *testing.B) {
	arabicBytes, err := os.ReadFile("../font/testdata/Amiri-Regular.ttf")
	if err != nil {
		b.Errorf("failed loading arabic font data: %v", err)
	}
	robotoBytes, err := os.ReadFile("../font/testdata/Roboto-Regular.ttf")
	if err != nil {
		b.Errorf("failed loading roboto font data: %v", err)
	}
	latinBytes := goregular.TTF
	latinMonoBytes := gomono.TTF
	type benchcase struct {
		name     string
		fontData []byte
	}
	for _, bc := range []benchcase{
		{
			name:     "arabic:amiri regular",
			fontData: arabicBytes,
		},
		{
			name:     "latin:go regular",
			fontData: latinBytes,
		},
		{
			name:     "latin:go mono",
			fontData: latinMonoBytes,
		},
		{
			name:     "latin:roboto regular",
			fontData: robotoBytes,
		},
	} {
		b.Run(bc.name, func(b *testing.B) {
			reader := bytes.NewReader(bc.fontData)
			b.ResetTimer()
			for i := 0; i < b.N; i++ {
				face, _ := font.ParseTTF(reader)
				_ = face
			}
		})
	}
}

func BenchmarkFontMetadata(b *testing.B) {
	arabicBytes, err := os.ReadFile("../font/testdata/Amiri-Regular.ttf")
	if err != nil {
		b.Errorf("failed loading arabic font data: %v", err)
	}
	robotoBytes, err := os.ReadFile("../font/testdata/Roboto-Regular.ttf")
	if err != nil {
		b.Errorf("failed loading roboto font data: %v", err)
	}
	latinBytes := goregular.TTF
	latinMonoBytes := gomono.TTF
	type benchcase struct {
		name     string
		fontData []byte
	}
	for _, bc := range []benchcase{
		{
			name:     "arabic:amiri regular",
			fontData: arabicBytes,
		},
		{
			name:     "latin:go regular",
			fontData: latinBytes,
		},
		{
			name:     "latin:go mono",
			fontData: latinMonoBytes,
		},
		{
			name:     "latin:roboto regular",
			fontData: robotoBytes,
		},
	} {
		b.Run(bc.name, func(b *testing.B) {
			reader := bytes.NewReader(bc.fontData)
			b.ResetTimer()
			for i := 0; i < b.N; i++ {
				ld, _ := loader.NewLoader(reader)
				_ = metadata.Metadata(ld)
			}
		})
	}
}

func BenchmarkFontMetadataAndParse(b *testing.B) {
	arabicBytes, err := os.ReadFile("../font/testdata/Amiri-Regular.ttf")
	if err != nil {
		b.Errorf("failed loading arabic font data: %v", err)
	}
	robotoBytes, err := os.ReadFile("../font/testdata/Roboto-Regular.ttf")
	if err != nil {
		b.Errorf("failed loading roboto font data: %v", err)
	}
	latinBytes := goregular.TTF
	latinMonoBytes := gomono.TTF
	type benchcase struct {
		name     string
		fontData []byte
	}
	for _, bc := range []benchcase{
		{
			name:     "arabic:amiri regular",
			fontData: arabicBytes,
		},
		{
			name:     "latin:go regular",
			fontData: latinBytes,
		},
		{
			name:     "latin:go mono",
			fontData: latinMonoBytes,
		},
		{
			name:     "latin:roboto regular",
			fontData: robotoBytes,
		},
	} {
		b.Run(bc.name, func(b *testing.B) {
			reader := bytes.NewReader(bc.fontData)
			b.ResetTimer()
			for i := 0; i < b.N; i++ {
				ld, _ := loader.NewLoader(reader)
				_ = metadata.Metadata(ld)
				_, _ = apiFont.NewFont(ld)
			}
		})
	}
}

func BenchmarkShapingGlyphInfoExtraction(b *testing.B) {
	for _, langInfo := range benchLangs {
		for _, size := range []int{10, 100, 1000} {
			b.Run(fmt.Sprintf("%drunes-%s", size, langInfo.name), func(b *testing.B) {
				input := Input{
					Text:      langInfo.text[:size],
					RunStart:  0,
					RunEnd:    size,
					Direction: langInfo.dir,
					Face:      langInfo.face,
					Size:      16 * 72,
					Script:    langInfo.script,
					Language:  langInfo.lang,
				}
				var shaper HarfbuzzShaper
				out := shaper.Shape(input)
				b.ResetTimer()
				for i := 0; i < b.N; i++ {
					for _, g := range out.Glyphs {
						_ = out.Face.GlyphData(g.GlyphID)
					}
				}
				_ = out
			})
		}
	}
}

func TestFontLoadHeapSize(t *testing.T) {
	arabicBytes, err := os.ReadFile("../font/testdata/Amiri-Regular.ttf")
	if err != nil {
		t.Errorf("failed loading arabic font data: %v", err)
	}
	robotoBytes, err := os.ReadFile("../font/testdata/Roboto-Regular.ttf")
	if err != nil {
		t.Errorf("failed loading roboto font data: %v", err)
	}
	latinBytes := goregular.TTF
	notoArabicBytes, err := td.Files.ReadFile("common/NotoSansArabic.ttf")
	if err != nil {
		t.Errorf("failed loading noto font data: %v", err)
	}
	freeSerifBytes, err := td.Files.ReadFile("common/FreeSerif.ttf")
	if err != nil {
		t.Errorf("failed loading free font data: %v", err)
	}

	type benchcase struct {
		name     string
		fontData []byte
	}
	for _, bc := range []benchcase{
		{
			name:     "arabic:amiri regular",
			fontData: arabicBytes,
		},
		{
			name:     "latin:go regular",
			fontData: latinBytes,
		},
		{
			name:     "latin:roboto regular",
			fontData: robotoBytes,
		},
		{
			name:     "arabic:noto sans arabic regular",
			fontData: notoArabicBytes,
		},
		{
			name:     "free serif regular",
			fontData: freeSerifBytes,
		},
	} {
		onDiskSize := len(bc.fontData)
		allocBefore := heapSize()
		face, _ := font.ParseTTF(bytes.NewReader(bc.fontData))
		allocAfter := heapSize()
		additionnalAlloc := allocAfter - allocBefore
		fmt.Printf("%s On disk: %v KB, additional memory: %v KB\n", bc.name, onDiskSize/1024, additionnalAlloc/1024)
		_ = face.Upem()
	}
}

func heapSize() uint64 {
	runtime.GC()
	var stats runtime.MemStats
	runtime.ReadMemStats(&stats)
	return stats.Alloc
}

func TestFeatures(t *testing.T) {
	face := loadOpentypeFont(t, "../font/testdata/UbuntuMono-R.ttf")
	textInput := []rune("1/2")
	input := Input{
		Text:      textInput,
		RunStart:  0,
		RunEnd:    len(textInput),
		Direction: di.DirectionLTR,
		Face:      face,
		Size:      16 * 72,
		Script:    language.Latin,
		Language:  language.NewLanguage("EN"),
	}
	shaper := HarfbuzzShaper{}
	// without 'frac' feature
	out := shaper.Shape(input)
	tu.Assert(t, len(out.Glyphs) == 3)

	// now with 'frac' enabled
	input.FontFeatures = []FontFeature{{Tag: loader.MustNewTag("frac"), Value: 1}}
	out = shaper.Shape(input)
	tu.Assert(t, len(out.Glyphs) == 1)
}

<<<<<<< HEAD
func TestCFF2(t *testing.T) {
	// regression test for https://github.com/go-text/typesetting/issues/118
	b, err := td.Files.ReadFile("common/NotoSansCJKjp-VF.otf")
	tu.AssertNoErr(t, err)

	face, err := font.ParseTTF(bytes.NewReader(b))
	tu.AssertNoErr(t, err)

	str := []rune("abcあいう")
	input := Input{
		Text:      str,
		RunStart:  0,
		RunEnd:    len(str),
		Direction: di.DirectionLTR,
		Face:      face,
		Size:      fixed.I(10),
	}
	out := (&HarfbuzzShaper{}).Shape(input)
	for _, g := range out.Glyphs {
		tu.Assert(t, g.Width > 0 && g.Height < 0)
	}
	tu.Assert(t, out.Advance > 0)
=======
func ExampleShaper_Shape() {
	textInput := []rune("abcdefghijklmnop")
	withKerningFont := "harfbuzz_reference/in-house/fonts/e39391c77a6321c2ac7a2d644de0396470cd4bfe.ttf"
	b, _ := hd.Files.ReadFile(withKerningFont)
	face, _ := font.ParseTTF(bytes.NewReader(b))

	shaper := HarfbuzzShaper{}
	input := Input{
		Text:      textInput,
		RunStart:  0,
		RunEnd:    len(textInput),
		Direction: di.DirectionLTR,
		Face:      face,
		Size:      16 * 72 * 10,
		Script:    language.Latin,
		Language:  language.NewLanguage("EN"),
	}

	drawHGlyphs(shaper.Shape(input), filepath.Join(os.TempDir(), "shape_horiz.png"))

	input.Direction = di.DirectionTTB
	drawVGlyphs(shaper.Shape(input), filepath.Join(os.TempDir(), "shape_vert.png"))

	// Output:
}

func drawVLine(img *image.RGBA, start image.Point, height int, c color.RGBA) {
	for y := start.Y; y <= start.Y+height; y++ {
		img.SetRGBA(start.X, y, c)
	}
}

func drawHLine(img *image.RGBA, start image.Point, width int, c color.RGBA) {
	for x := start.X; x <= start.X+width; x++ {
		img.SetRGBA(x, start.Y, c)
	}
}

func drawRect(img *image.RGBA, min, max image.Point, c color.RGBA) {
	for x := min.X; x <= max.X; x++ {
		for y := min.Y; y <= max.Y; y++ {
			img.SetRGBA(x, y, c)
		}
	}
}

var (
	red   = color.RGBA{R: 0xFF, A: 0xFF}
	green = color.RGBA{G: 0xFF, A: 0xFF}
	black = color.RGBA{A: 0xFF}
)

// assume horizontal direction
func drawHGlyphs(out Output, file string) {
	baseline := out.LineBounds.Ascent.Round()
	height := out.LineBounds.LineThickness().Round()
	width := out.Advance.Round()
	img := image.NewRGBA(image.Rect(0, 0, width, height))
	// white background
	draw.Draw(img, img.Rect, image.NewUniform(color.White), image.Point{}, draw.Src)

	drawHLine(img, image.Pt(0, baseline), width, black)

	dot := 0
	for _, g := range out.Glyphs {
		minX := dot + g.XOffset.Round() + g.XBearing.Round()
		maxX := minX + g.Width.Round()
		minY := baseline + g.YOffset.Round() - g.YBearing.Round()
		maxY := minY - g.Height.Round()

		drawRect(img, image.Pt(minX, minY), image.Pt(maxX, maxY), green)

		// draw the dot ...
		drawRect(img, image.Pt(dot-1, baseline-1), image.Pt(dot+1, baseline+1), black)

		// ... and advance
		dot += g.XAdvance.Round()
		drawVLine(img, image.Pt(dot, 0), height, red)
	}

	f, _ := os.Create(file)
	_ = png.Encode(f, img)
}

// assume vertical direction
func drawVGlyphs(out Output, file string) {
	baseline := -out.GlyphBounds.Descent.Round()
	width := out.GlyphBounds.LineThickness().Round()
	height := -out.Advance.Round()
	img := image.NewRGBA(image.Rect(0, 0, width, height))
	// white background
	draw.Draw(img, img.Rect, image.NewUniform(color.White), image.Point{}, draw.Src)

	drawVLine(img, image.Pt(baseline, 0), height, black)

	dot := 0
	for _, g := range out.Glyphs {
		dot += -g.YAdvance.Round()

		minX := baseline + g.XOffset.Round() + g.XBearing.Round()
		maxX := minX + g.Width.Round()

		minY := dot + g.YOffset.Round() - g.YBearing.Round()
		maxY := minY - g.Height.Round()

		drawRect(img, image.Pt(minX, minY), image.Pt(maxX, maxY), green)

		// draw the dot ...
		drawRect(img, image.Pt(baseline-1, dot-1), image.Pt(baseline+1, dot+1), black)

		// ... and advance
		drawHLine(img, image.Pt(0, dot), width, red)
	}

	f, _ := os.Create(file)
	_ = png.Encode(f, img)
>>>>>>> 78ebbf6a
}<|MERGE_RESOLUTION|>--- conflicted
+++ resolved
@@ -496,7 +496,6 @@
 	tu.Assert(t, len(out.Glyphs) == 1)
 }
 
-<<<<<<< HEAD
 func TestCFF2(t *testing.T) {
 	// regression test for https://github.com/go-text/typesetting/issues/118
 	b, err := td.Files.ReadFile("common/NotoSansCJKjp-VF.otf")
@@ -519,7 +518,8 @@
 		tu.Assert(t, g.Width > 0 && g.Height < 0)
 	}
 	tu.Assert(t, out.Advance > 0)
-=======
+}
+
 func ExampleShaper_Shape() {
 	textInput := []rune("abcdefghijklmnop")
 	withKerningFont := "harfbuzz_reference/in-house/fonts/e39391c77a6321c2ac7a2d644de0396470cd4bfe.ttf"
@@ -636,5 +636,4 @@
 
 	f, _ := os.Create(file)
 	_ = png.Encode(f, img)
->>>>>>> 78ebbf6a
 }