package fontscan

import (
	"fmt"
	"log"
	"os"
	"path/filepath"
	"runtime"
	"sort"
	"sync"

	"github.com/go-text/typesetting/font"
	ot "github.com/go-text/typesetting/font/opentype"
	"github.com/go-text/typesetting/language"
)

type cacheEntry struct {
	Location

	Family string
	font.Aspect
}

// Logger is a type that can log warnings.
type Logger interface {
	Printf(format string, args ...interface{})
}

// The family substitution algorithm is copied from fontconfig
// and the match algorithm is inspired from Rust font-kit library

// SystemFonts loads the system fonts, using an index stored in [cacheDir].
// See [FontMap.UseSystemFonts] for more details.
//
// If [logger] is nil, log.Default() is used.
func SystemFonts(logger Logger, cacheDir string) ([]Footprint, error) {
	if logger == nil {
		logger = log.New(log.Writer(), "fontscan", log.Flags())
	}

	// safe for concurrent use; subsequent calls are no-ops
	err := initSystemFonts(logger, cacheDir)
	if err != nil {
		return nil, err
	}

	// systemFonts is read-only, so may be used concurrently
	return systemFonts.flatten(), nil
}

// FontMap provides a mechanism to select a [font.Face] from a font description.
// It supports system and user-provided fonts, and implements the CSS font substitutions
// rules.
//
// Note that [FontMap] is NOT safe for concurrent use, but several font maps may coexist
// in an application.
//
// [FontMap] is mainly designed to work with an index built by scanning the system fonts :
// see [UseSystemFonts] for more details.
type FontMap struct {
	logger Logger
	// caches of already loaded faceCache : the two maps are updated conjointly
	firstFace *font.Face
	faceCache map[Location]*font.Face
	metaCache map[*font.Font]cacheEntry

	// the database to query, either loaded from an index
	// or populated with the [UseSystemFonts], [AddFont], and/or [AddFace] method.
	database  fontSet
	scriptMap map[language.Script][]int
	lru       runeLRU

	// built holds whether the candidates are populated.
	built bool
	// the candidates for the current query, which influences ResolveFace output
	candidates candidates

	// internal buffers used in SetQuery
	footprintsBuffer scoredFootprints
	cribleBuffer     familyCrible

	query Query // current query
}

// NewFontMap return a new font map, which should be filled with the `UseSystemFonts`
// or `AddFont` methods. The provided logger will be used to record non-fatal errors
// encountered during font loading. If logger is nil, log.Default() is used.
func NewFontMap(logger Logger) *FontMap {
	if logger == nil {
		logger = log.New(log.Writer(), "fontscan", log.Flags())
	}
	fm := &FontMap{
		logger:       logger,
		faceCache:    make(map[Location]*font.Face),
		metaCache:    make(map[*font.Font]cacheEntry),
		cribleBuffer: make(familyCrible, 150),
		scriptMap:    make(map[language.Script][]int),
	}
	fm.lru.maxSize = 4096
	return fm
}

// SetRuneCacheSize configures the size of the cache powering [FontMap.ResolveFace].
// Applications displaying large quantities of text should tune this value to be greater
// than the number of unique glyphs they expect to display at one time in order to achieve
// optimal performance when segmenting text by face rune coverage.
func (fm *FontMap) SetRuneCacheSize(size int) {
	fm.lru.maxSize = size
}

// UseSystemFonts loads the system fonts and adds them to the font map.
//
// The first call of this method trigger a rather long scan.
// A per-application on-disk cache is used to speed up subsequent initialisations.
// Callers can provide an appropriate directory path within which this cache may be
// stored. If the empty string is provided, the FontMap will attempt to infer a correct,
// platform-dependent cache path.
//
// NOTE: On Android, callers *must* provide a writable path manually, as it cannot
// be inferred without access to the Java runtime environment of the application.
//
// Multiple font maps may call this method concurrently, without duplicating
// the work of finding the system fonts.
func (fm *FontMap) UseSystemFonts(cacheDir string) error {
	// safe for concurrent use; subsequent calls are no-ops
	err := initSystemFonts(fm.logger, cacheDir)
	if err != nil {
		return err
	}

	// systemFonts is read-only, so may be used concurrently
	fm.appendFootprints(systemFonts.flatten()...)

	fm.built = false

	fm.lru.Clear()
	return nil
}

// appendFootprints adds the provided footprints to the database and maps their script
// coverage.
func (fm *FontMap) appendFootprints(footprints ...Footprint) {
	startIdx := len(fm.database)
	fm.database = append(fm.database, footprints...)
	// Insert entries into scriptMap for each footprint's covered scripts.
	for i, fp := range footprints {
		dbIdx := startIdx + i
		for _, script := range fp.Scripts {
			fm.scriptMap[script] = append(fm.scriptMap[script], dbIdx)
		}
	}
}

// systemFonts is a global index of the system fonts.
// initSystemFontsOnce protects the initial assignment,
// and `systemFonts` use is then read-only
var (
	systemFonts         systemFontsIndex
	initSystemFontsOnce sync.Once
)

func cacheDir(userProvided string) (string, error) {
	if userProvided != "" {
		return userProvided, nil
	}
	// load an existing index
	if runtime.GOOS == "android" {
		// There is no stable way to infer the proper place to store the cache
		// with access to the Java runtime for the application. Rather than
		// clutter our API with that, require the caller to provide a path.
		return "", fmt.Errorf("user must provide cache directory on android")
	}
	configDir, err := os.UserCacheDir()
	if err != nil {
		return "", fmt.Errorf("resolving index cache path: %s", err)
	}
	return configDir, nil
}

// initSystemFonts scan the system fonts and update `SystemFonts`.
// If the returned error is nil, `SystemFonts` is guaranteed to contain
// at least one valid font.Face.
// It is protected by sync.Once, and is then safe to use by multiple goroutines.
func initSystemFonts(logger Logger, userCacheDir string) error {
	var err error

	initSystemFontsOnce.Do(func() {
		const cacheFilePattern = "font_index_v%d.cache"

		// load an existing index
		var dir string
		dir, err = cacheDir(userCacheDir)
		if err != nil {
			return
		}

		cachePath := filepath.Join(dir, fmt.Sprintf(cacheFilePattern, cacheFormatVersion))

		systemFonts, err = refreshSystemFontsIndex(logger, cachePath)
	})

	return err
}

func refreshSystemFontsIndex(logger Logger, cachePath string) (systemFontsIndex, error) {
	fontDirectories, err := DefaultFontDirectories(logger)
	if err != nil {
		return nil, fmt.Errorf("searching font directories: %s", err)
	}
	logger.Printf("using system font dirs %q", fontDirectories)

	currentIndex, _ := deserializeIndexFile(cachePath)
	// if an error occured (the cache file does not exists or is invalid), we start from scratch

	updatedIndex, err := scanFontFootprints(logger, currentIndex, fontDirectories...)
	if err != nil {
		return nil, fmt.Errorf("scanning system fonts: %s", err)
	}

	// since ResolveFace must always return a valid face, we make sure
	// at least one font exists and is valid.
	// Otherwise, the font map is useless; this is an extreme case anyway.
	err = updatedIndex.assertValid()
	if err != nil {
		return nil, fmt.Errorf("loading system fonts: %s", err)
	}

	// write back the index in the cache file
	err = updatedIndex.serializeToFile(cachePath)
	if err != nil {
		return nil, fmt.Errorf("updating cache: %s", err)
	}

	return updatedIndex, nil
}

// [AddFont] loads the faces contained in [fontFile] and add them to
// the font map.
// [fileID] is used as the [Location.File] entry returned by [FontLocation].
//
// If `familyName` is not empty, it is used as the family name for `fontFile`
// instead of the one found in the font file.
//
// An error is returned if the font resource is not supported.
//
// The order of calls to [AddFont] and [AddFace] determines relative priority
// of manually loaded fonts. See [ResolveFace] for details about when this matters.
func (fm *FontMap) AddFont(fontFile font.Resource, fileID, familyName string) error {
	loaders, err := ot.NewLoaders(fontFile)
	if err != nil {
		return fmt.Errorf("unsupported font resource: %s", err)
	}

	// eagerly load the faces
	faces, err := font.ParseTTC(fontFile)
	if err != nil {
		return fmt.Errorf("unsupported font resource: %s", err)
	}

	// by construction of fonts.Loader and fonts.FontDescriptor,
	// fontDescriptors and face have the same length
	if len(faces) != len(loaders) {
		panic("internal error: inconsistent font descriptors and loader")
	}

	var addedFonts []Footprint
	for i, fontDesc := range loaders {
		fp, _, err := newFootprintFromLoader(fontDesc, true, scanBuffer{})
		// the font won't be usable, just ignore it
		if err != nil {
			continue
		}

		fp.Location.File = fileID
		fp.Location.Index = uint16(i)
		// TODO: for now, we do not handle variable fonts

		if familyName != "" {
			// give priority to the user provided family
			fp.Family = font.NormalizeFamily(familyName)
		}

		addedFonts = append(addedFonts, fp)
		fm.cache(fp, faces[i])
	}

	if len(addedFonts) == 0 {
		return fmt.Errorf("empty font resource %s", fileID)
	}

	fm.appendFootprints(addedFonts...)

	fm.built = false

	fm.lru.Clear()
	return nil
}

// [AddFace] inserts an already-loaded font.Face into the FontMap. The caller
// is responsible for ensuring that [md] is accurate for the face.
//
// The order of calls to [AddFont] and [AddFace] determines relative priority
// of manually loaded fonts. See [ResolveFace] for details about when this matters.
func (fm *FontMap) AddFace(face *font.Face, location Location, md font.Description) {
	fp := newFootprintFromFont(face.Font, location, md)
	fm.cache(fp, face)

	fm.appendFootprints(fp)

	fm.built = false
	fm.lru.Clear()
}

<<<<<<< HEAD
func (fm *FontMap) cache(fp footprint, face *font.Face) {
=======
func (fm *FontMap) cache(fp Footprint, face font.Face) {
>>>>>>> c1dfe5e4
	if fm.firstFace == nil {
		fm.firstFace = face
	}
	fm.faceCache[fp.Location] = face
	fm.metaCache[face.Font] = cacheEntry{fp.Location, fp.Family, fp.Aspect}
}

// FontLocation returns the origin of the provided font. If the font was not
// previously returned from this FontMap by a call to ResolveFace, the zero
// value will be returned instead.
func (fm *FontMap) FontLocation(ft *font.Font) Location {
	return fm.metaCache[ft].Location
}

// FontMetadata returns a description of the provided font. If the font was not
// previously returned from this FontMap by a call to ResolveFace, the zero
// value will be returned instead.
//
// Note that, for fonts added with [AddFace], it is the user provided description
// that is returned, not the one returned by [Font.Describe]
func (fm *FontMap) FontMetadata(ft *font.Font) (family string, aspect font.Aspect) {
	item := fm.metaCache[ft]
	return item.Family, item.Aspect
}

// FindSystemFont looks for a system font with the given [family],
// returning the first match, or false is no one is found.
//
// User added fonts are ignored, and the [FontMap] must have been
// initialized with [UseSystemFonts] or this method will always return false.
//
// Family names are compared through [font.Normalize].
func (fm *FontMap) FindSystemFont(family string) (Location, bool) {
	family = font.NormalizeFamily(family)
	for _, footprint := range fm.database {
		if footprint.isUserProvided {
			continue
		}
		if footprint.Family == family {
			return footprint.Location, true
		}
	}
	return Location{}, false
}

// FindSystemFonts is the same as FindSystemFont, but returns all matched fonts.
func (fm *FontMap) FindSystemFonts(family string) []Location {
	var locations []Location
	family = font.NormalizeFamily(family)
	for _, footprint := range fm.database {
		if footprint.isUserProvided {
			continue
		}
		if footprint.Family == family {
			locations = append(locations, footprint.Location)
		}
	}

	return locations
}

// SetQuery set the families and aspect required, influencing subsequent
// `ResolveFace` calls.
func (fm *FontMap) SetQuery(query Query) {
	if len(query.Families) == 0 {
		query.Families = []string{""}
	}
	fm.query = query
	fm.built = false
}

// candidates is a cache storing the indices into FontMap.database of footprints matching a Query
// families
type candidates struct {
	// footprints with exact match :
	// for each queried family, at most one footprint is selected
	withoutFallback []int

	// footprints matching the expanded query (where subsitutions have been applied)
	withFallback []int

	manual []int // manually inserted faces to be tried if the other candidates fail.
}

// reset slices, setting the capacity of withoutFallback to nbFamilies
func (cd *candidates) resetWithSize(nbFamilies int) {
	if cap(cd.withoutFallback) < nbFamilies { // reallocate
		cd.withoutFallback = make([]int, nbFamilies)
	}

	cd.withoutFallback = cd.withoutFallback[:0]
	cd.withFallback = cd.withFallback[:0]
	cd.manual = cd.manual[:0]
}

func (fm *FontMap) buildCandidates() {
	if fm.built {
		return
	}
	fm.candidates.resetWithSize(len(fm.query.Families))

	// first pass for an exact match
	{
		for _, family := range fm.query.Families {
			candidates := fm.database.selectByFamilyExact(family, &fm.footprintsBuffer, fm.cribleBuffer)
			if len(candidates) == 0 {
				continue
			}

			// select the correct aspects
			candidates = fm.database.retainsBestMatches(candidates, fm.query.Aspect)

			// when no systemFallback is required, the CSS spec says
			// that only one font among the candidates must be tried
			fm.candidates.withoutFallback = append(fm.candidates.withoutFallback, candidates[0])
		}
	}

	// second pass with substitutions
	{
		candidates := fm.database.selectByFamilyWithSubs(fm.query.Families, &fm.footprintsBuffer, fm.cribleBuffer)

		// select the correct aspects
		candidates = fm.database.retainsBestMatches(candidates, fm.query.Aspect)

		// candidates is owned by fm.footprintsBuffer: copy its content
		S := fm.candidates.withFallback
		if L := len(candidates); cap(S) < L {
			S = make([]int, L)
		} else {
			S = S[:L]
		}
		copy(S, candidates)
		fm.candidates.withFallback = S
	}

	// third pass with user provided fonts
	{
		fm.candidates.manual = fm.database.filterUserProvided(fm.candidates.manual)
		fm.candidates.manual = fm.database.retainsBestMatches(fm.candidates.manual, fm.query.Aspect)

	}

	fm.built = true
}

// returns nil if not candidates supports the rune `r`
func (fm *FontMap) resolveForRune(candidates []int, r rune) *font.Face {
	for _, footprintIndex := range candidates {
		// check the coverage
		if fp := fm.database[footprintIndex]; fp.Runes.Contains(r) {
			// try to use the font
			face, err := fm.loadFont(fp)
			if err != nil { // very unlikely; try another family
				fm.logger.Printf("failed loading face: %v", err)
				continue
			}

			return face
		}
	}

	return nil
}

// returns nil if no candidates support the language `lang`
func (fm *FontMap) resolveForLang(candidates []int, lang LangID) *font.Face {
	for _, footprintIndex := range candidates {
		// check the coverage
		if fp := fm.database[footprintIndex]; fp.Langs.Contains(lang) {
			// try to use the font
			face, err := fm.loadFont(fp)
			if err != nil { // very unlikely; try another family
				fm.logger.Printf("failed loading face: %v", err)
				continue
			}

			return face
		}
	}

	return nil
}

// ResolveFace select a font based on the current query (see `SetQuery`),
// and supporting the given rune, applying CSS font selection rules.
// The function will return nil if the underlying font database is empty,
// or if the file system is broken; otherwise the returned [font.Face] is always valid.
//
// If no fonts match the current query for the current rune according to the
// builtin matching process, the fonts added manually by [AddFont] and [AddFace]
// will be searched in the order in which they were added for a font with coverage
// for the provided rune. The first font covering the requested rune will be returned.
//
// If no fonts match after the manual font search, an arbitrary face will be returned.
func (fm *FontMap) ResolveFace(r rune) (face *font.Face) {
	key := fm.lru.KeyFor(fm.query, r)
	face, ok := fm.lru.Get(key, fm.query)
	if ok {
		return face
	}
	defer func() {
		fm.lru.Put(key, fm.query, face)
	}()

	// Build the candidates if we missed the cache. If they're already built this is a
	// no-op.
	fm.buildCandidates()

	// we first look up for an exact family match, without substitutions
	if face := fm.resolveForRune(fm.candidates.withoutFallback, r); face != nil {
		return face
	}

	// if no family has matched so far, try again with system fallback
	if face := fm.resolveForRune(fm.candidates.withFallback, r); face != nil {
		return face
	}

	// try manually loaded faces even if the typeface doesn't match, looking for matching aspects
	// and rune coverage.
	if face := fm.resolveForRune(fm.candidates.manual, r); face != nil {
		return face
	}

	fm.logger.Printf("No font matched for %q and rune %U (%c) -> searching by script coverage and aspect", fm.query.Families, r, r)

	script := language.LookupScript(r)
	scriptCandidates, ok := fm.scriptMap[language.LookupScript(r)]
	if ok {
		aspectCandidates := make([]int, len(scriptCandidates))
		copy(aspectCandidates, scriptCandidates)
		// Filter candidates to those matching the requested aspect first.
		aspectCandidates = fm.database.retainsBestMatches(aspectCandidates, fm.query.Aspect)
		if face := fm.resolveForRune(aspectCandidates, r); face != nil {
			return face
		}
		fm.logger.Printf("No font matched for aspect %v, script %s, and rune %U (%c) -> searching by script coverage only", fm.query.Aspect, script, r, r)
		// aspectCandidates has been filtered down and has exactly enough excess capacity to hold
		// the other original candidates.
		allCandidates := aspectCandidates[len(aspectCandidates):len(aspectCandidates):cap(aspectCandidates)]
		// Populate allCandidates with every script candidate that isn't in aspectCandidates.
		for _, idx := range scriptCandidates {
			possibleIdx := sort.Search(len(aspectCandidates), func(i int) bool {
				return aspectCandidates[i] >= idx
			})
			if possibleIdx < len(aspectCandidates) && aspectCandidates[possibleIdx] == idx {
				continue
			}
			allCandidates = append(allCandidates, idx)
		}
		// Try allCandidates.
		if face := fm.resolveForRune(allCandidates, r); face != nil {
			return face
		}
	}

	fm.logger.Printf("No font matched for script %s and rune %U (%c) -> returning arbitrary face", script, r, r)
	// return an arbitrary face
	if fm.firstFace == nil && len(fm.database) > 0 {
		for _, fp := range fm.database {
			face, err := fm.loadFont(fp)
			if err != nil {
				// very unlikely; warn and keep going
				fm.logger.Printf("failed loading face: %v", err)
				continue
			}
			return face
		}
	}

	return fm.firstFace
	// refreshSystemFontsIndex makes sure at least one face is valid
	// and AddFont also check for valid font files, meaning that
	// a valid FontMap should always contain a valid face,
	// and we should never return a nil face.
}

// ResolveForLang returns the first face supporting the given language
// (for the actual query), or nil if no one is found.
//
// The matching logic is similar to the one used by [ResolveFace].
func (fm *FontMap) ResolveFaceForLang(lang LangID) *font.Face {
	// no-op if already built
	fm.buildCandidates()

	// we first look up for an exact family match, without substitutions
	if face := fm.resolveForLang(fm.candidates.withoutFallback, lang); face != nil {
		return face
	}

	// if no family has matched so far, try again with system fallback
	if face := fm.resolveForLang(fm.candidates.withFallback, lang); face != nil {
		return face
	}

	// try manually loaded faces even if the typeface doesn't match, looking for matching aspects
	// and rune coverage.
	if face := fm.resolveForLang(fm.candidates.manual, lang); face != nil {
		return face
	}

	return nil
}

<<<<<<< HEAD
func (fm *FontMap) loadFont(fp footprint) (*font.Face, error) {
=======
func (fm *FontMap) loadFont(fp Footprint) (font.Face, error) {
>>>>>>> c1dfe5e4
	if face, hasCached := fm.faceCache[fp.Location]; hasCached {
		return face, nil
	}

	// since user provided fonts are added to `faceCache`
	// we may now assume the font is stored on the file system
	face, err := fp.loadFromDisk()
	if err != nil {
		return nil, err
	}

	// add the face to the cache
	fm.cache(fp, face)

	return face, nil
}<|MERGE_RESOLUTION|>--- conflicted
+++ resolved
@@ -311,11 +311,7 @@
 	fm.lru.Clear()
 }
 
-<<<<<<< HEAD
-func (fm *FontMap) cache(fp footprint, face *font.Face) {
-=======
-func (fm *FontMap) cache(fp Footprint, face font.Face) {
->>>>>>> c1dfe5e4
+func (fm *FontMap) cache(fp Footprint, face *font.Face) {
 	if fm.firstFace == nil {
 		fm.firstFace = face
 	}
@@ -621,11 +617,7 @@
 	return nil
 }
 
-<<<<<<< HEAD
-func (fm *FontMap) loadFont(fp footprint) (*font.Face, error) {
-=======
-func (fm *FontMap) loadFont(fp Footprint) (font.Face, error) {
->>>>>>> c1dfe5e4
+func (fm *FontMap) loadFont(fp Footprint) (*font.Face, error) {
 	if face, hasCached := fm.faceCache[fp.Location]; hasCached {
 		return face, nil
 	}
