package fontscan

import (
	"bytes"
	"math/rand"
	"os"
	"reflect"
	"sort"
	"testing"

	"github.com/go-text/typesetting/font"
	"github.com/go-text/typesetting/language"
	tu "github.com/go-text/typesetting/testutils"
)

// newRuneSet builds a set containing the given runes.
func newRuneSet(runes ...rune) RuneSet {
	var rs RuneSet
	for _, r := range runes {
		rs.Add(r)
	}
	return rs
}

func randomRunes() []rune {
	out := make([]rune, 1000)
	const maxRuneScript = 0xe01ef
	for i := range out {
		out[i] = rand.Int31n(maxRuneScript + 10) // allow some invalid runes
	}
	return out
}

func randomRanges() [][2]rune {
	L := 50 + rand.Intn(300)
	out := make([][2]rune, L)

	if rand.Intn(2) == 0 {
		lastEnd := 0
		for i := range out {
			start := lastEnd + rand.Intn(2)
			end := start + 1 + rand.Intn(300)
			lastEnd = end
			out[i] = [2]rune{rune(start), rune(end)}
		}
	} else {
		lastIndex := 0
		for i := range out {
			index := lastIndex + rand.Intn(2)
			item := language.ScriptRanges[index]
			out[i] = [2]rune{item.Start, item.End}
			lastIndex = index
		}
	}
	return out
}

func runesFromRanges(ranges [][2]rune) []rune {
	var out []rune
	for _, ra := range ranges {
		for r := ra[0]; r <= ra[1]; r++ {
			out = append(out, r)
		}
	}
	return out
}

// runes returns a copy of the runes in the set.
func (rs RuneSet) runes() (out []rune) {
	for _, page := range rs {
		pageLow := rune(page.ref) << 8
		for j, set := range page.set {
			for k := rune(0); k < 32; k++ {
				if set&uint32(1<<k) != 0 {
					out = append(out, pageLow|rune(j)<<5|k)
				}
			}
		}
	}
	return out
}

func TestRuneSet(t *testing.T) {
	tests := []struct {
		start    []rune
		expected []rune
		r        rune
	}{
		{
			nil,
			[]rune{0},
			0,
		},
		{
			nil,
			[]rune{1},
			1,
		},
		{
			nil,
			[]rune{32},
			32,
		},
		{
			[]rune{0, 32, 257},
			[]rune{0, 32, 257, 512},
			512,
		},
		{
			[]rune{0, 32, 257, 1000, 2000, 1500},
			[]rune{0, 32, 257, 1000, 1500, 2000, 10000},
			10000,
		},
	}
	for _, tt := range tests {
		cov := newRuneSet(tt.start...)
		cov.Add(tt.r)
		if runes := cov.runes(); !reflect.DeepEqual(runes, tt.expected) {
			t.Fatalf("expected %v, got %v (%v)", tt.expected, runes, cov)
		}

		for _, r := range tt.expected {
			if !cov.Contains(r) {
				t.Fatalf("missing char %d", r)
			}
		}

		cov.Delete(tt.r)
		sort.Slice(tt.start, func(i, j int) bool { return tt.start[i] < tt.start[j] })
		if runes := cov.runes(); !reflect.DeepEqual(runes, tt.start) {
			t.Fatalf("expected %v, got %v (%v)", tt.start, runes, cov)
		}

		for _, r := range tt.start {
			if !cov.Contains(r) {
				t.Fatalf("missing char %d", r)
			}
		}
		if cov.Contains(tt.r) {
			t.Fatalf("rune %d should be deleted", tt.r)
		}
		if cov.Contains(1_000_000) {
			t.Fatalf("rune %d should be missing", 1_000_000)
		}

		cov.Delete(1_000_000) // no op

		if cov.Len() != len(tt.start) {
			t.Fatalf("unexpected length %d", cov.Len())
		}
	}
}

func TestBinaryFormat(t *testing.T) {
	for range [50]int{} {
		cov := newRuneSet(randomRunes()...)
		b := cov.serialize()

		var got RuneSet
		n, err := got.deserializeFrom(b)
		if err != nil {
			t.Fatalf("Coverage.deserializeFrom: %s", err)
		}

		if n != len(b) {
			t.Fatalf("unexpected number of bytes read: %d", n)
		}

		if !reflect.DeepEqual(cov, got) {
			t.Fatalf("expected %v, got %v", cov, got)
		}
	}
}

func TestDeserializeFrom(t *testing.T) {
	var cov RuneSet

	if _, err := cov.deserializeFrom(nil); err == nil {
		t.Fatal("exepcted error on invalid input")
	}
	if _, err := cov.deserializeFrom([]byte{0, 5}); err == nil {
		t.Fatal("exepcted error on invalid input")
	}
}

// CmapSimple is a map based Cmap implementation.
type CmapSimple map[rune]font.GID

type cmap0Iter struct {
	data CmapSimple
	keys []rune
	pos  int
}

func (it *cmap0Iter) Next() bool {
	return it.pos < len(it.keys)
}

func (it *cmap0Iter) Char() (rune, font.GID) {
	r := it.keys[it.pos]
	it.pos++
	return r, it.data[r]
}

func (s CmapSimple) Iter() font.CmapIter {
	keys := make([]rune, 0, len(s))
	for k := range s {
		keys = append(keys, k)
	}
	return &cmap0Iter{data: s, keys: keys}
}

func (s CmapSimple) Lookup(r rune) (font.GID, bool) {
	v, ok := s[r] // will be 0 if r is not in s
	return v, ok
}

func TestNewRuneSetFromCmap(t *testing.T) {
	tests := []struct {
<<<<<<< HEAD
		args font.Cmap
		want runeSet
=======
		args api.Cmap
		want RuneSet
>>>>>>> c1dfe5e4
	}{
		{CmapSimple{0: 0, 1: 0, 2: 0, 0xfff: 0}, newRuneSet(0, 1, 2, 0xfff)},
		{CmapSimple{0: 0, 1: 0, 2: 0, 800: 0, 801: 0, 1000: 0}, newRuneSet(0, 1, 2, 800, 801, 1000)},
	}
	for _, tt := range tests {
		if got, _, _ := newCoveragesFromCmap(tt.args, nil); !reflect.DeepEqual(got, tt.want) {
			t.Errorf("NewRuneSetFromCmap() = %v, want %v", got, tt.want)
		}
	}
}

func TestBits(t *testing.T) {
	a, b := 2, 13
	var total uint32
	for i := a; i <= b; i++ {
		total |= 1 << i
	}

	alt := (uint32(1)<<(b-a+1) - 1) << a // mask for bits from a to b (included)
	tu.Assert(t, total == alt)
}

type runeRange [][2]rune

func (rr runeRange) RuneRanges(_ [][2]rune) [][2]rune { return rr }

func (rr runeRange) runes() (out []rune) {
	for _, ra := range rr {
		for r := ra[0]; r <= ra[1]; r++ {
			out = append(out, r)
		}
	}
	return out
}

func TestRuneRanges(t *testing.T) {
	for _, source := range []runeRange{
		{
			{0, 10}, {12, 14}, {15, 15}, {18, 2000}, {2100, 0xFFFFFF},
		},
		{
			{0, 30}, {0xFF, 0xFF * 2},
		},
	} {
		got, _, _ := newCoveragesFromCmapRange(source, nil)
		exp := newRuneSet(source.runes()...)
		tu.Assert(t, reflect.DeepEqual(got, exp))
	}
}

func TestScriptSet(t *testing.T) {
	type testcase struct {
		name     string
		toInsert []language.Script
		expected []language.Script
	}
	for _, tc := range []testcase{
		{
			name:     "empty add nothing",
			expected: []language.Script{},
		},
		{
			name:     "add latin",
			toInsert: []language.Script{language.Latin},
			expected: []language.Script{language.Latin},
		},
		{
			name:     "add latin twice",
			toInsert: []language.Script{language.Latin, language.Latin},
			expected: []language.Script{language.Latin},
		},
		{
			name:     "add latin and arabic",
			toInsert: []language.Script{language.Latin, language.Arabic},
			expected: []language.Script{language.Latin, language.Arabic},
		},
		{
			name:     "add latin and arabic twice",
			toInsert: []language.Script{language.Latin, language.Arabic, language.Latin, language.Arabic},
			expected: []language.Script{language.Latin, language.Arabic},
		},
		{
			name:     "add latin and arabic twice in a row",
			toInsert: []language.Script{language.Latin, language.Latin, language.Arabic, language.Arabic},
			expected: []language.Script{language.Latin, language.Arabic},
		},
		{
			name: "add many scripts",
			toInsert: func() []language.Script {
				scripts := make([]language.Script, 0, len(testScripts)*10)
				for i := 0; i < 10; i++ {
					scripts = append(scripts, testScripts...)
				}
				rand.Seed(0)
				rand.Shuffle(len(scripts), func(i, j int) {
					scripts[i], scripts[j] = scripts[j], scripts[i]
				})
				return scripts
			}(),
			expected: testScripts,
		},
	} {
		t.Run(tc.name, func(t *testing.T) {
			set := make(ScriptSet, 0, 1)
			for _, s := range tc.toInsert {
				set.insert(s)
			}
			assertSetsMatch(t, tc.expected, set)
		})
	}
}

func assertSetsMatch(t *testing.T, expected, actual []language.Script) {
	t.Helper()
	sort.Slice(expected, func(i, j int) bool {
		return expected[i] < expected[j]
	})
	if len(expected) != len(actual) {
		t.Errorf("expected %d scripts, got %d", len(expected), len(actual))
		t.Logf("expected: %q", expected)
		t.Logf("actual: %q", actual)
	}
	for i := 0; i < min(len(expected), len(actual)); i++ {
		if expected[i] != actual[i] {
			t.Errorf("mismatch at index %d, expected %s got %s", i, expected[i], actual[i])
		}
	}
}

func TestRuneSetScripts(t *testing.T) {
	type testcase struct {
		name     string
		fontdata []byte
		expected []language.Script
	}
	for _, tc := range []testcase{
		{
			name: "Roboto Regular",
			fontdata: func() []byte {
				data, err := os.ReadFile("../font/testdata/Roboto-Regular.ttf")
				tu.AssertNoErr(t, err)
				return data
			}(),
			expected: []language.Script{language.Cyrillic, language.Greek, language.Latin, language.Inherited, language.Common, language.Unknown},
		},
		{
			name: "Amiri Regular",
			fontdata: func() []byte {
				data, err := os.ReadFile("../font/testdata/Amiri-Regular.ttf")
				tu.AssertNoErr(t, err)
				return data
			}(),
			expected: []language.Script{language.Arabic, language.Latin, language.Inherited, language.Common},
		},
	} {
		t.Run(tc.name, func(t *testing.T) {
			face, err := font.ParseTTF(bytes.NewReader(tc.fontdata))
			tu.AssertNoErr(t, err)
			rs, actualScripts, _ := newCoveragesFromCmap(face.Cmap, nil)
			approxScripts := rs.approximateScripts()
			assertSetsMatch(t, tc.expected, actualScripts)
			assertSetsMatch(t, tc.expected, approxScripts)
		})
	}
}

// slow but easy implementation, used as a reference
func (rs RuneSet) scriptsNaive() ScriptSet {
	tmp := make(map[language.Script]bool)
	for _, r := range rs.runes() {
		s := language.LookupScript(r)
		tmp[s] = true
	}
	out := make(ScriptSet, 0, len(tmp))
	for s := range tmp {
		out = append(out, s)
	}
	sort.Slice(out, func(i, j int) bool { return out[i] < out[j] })
	return out
}

func TestScriptsFromRanges(t *testing.T) {
	var ranges [][][2]rune
	for range [400]int{} {
		ranges = append(ranges, randomRanges())
	}
	ranges = append(ranges, [][2]rune{
		{0, 20},
		{0xe01ef - 2, 0xe01ef + 2},
	}, [][2]rune{
		{0, 30},
		{0xe01ef + 3, 0xe01ef + 5},
	})

	for _, rans := range ranges {
		runes := runesFromRanges(rans)
		rs := newRuneSet(runes...)
		exp, got := rs.scriptsNaive(), scriptsFromRanges(rans)
		if !reflect.DeepEqual(exp, got) {
			t.Fatalf("for %v, expected %v, got %v", rans, exp, got)
		}
	}
}

// approximateScripts returns an approximation of the scripts that the runeSet has coverage for.
// It works by sampling the coverage set for the first covered rune in every page and
// mapping that to a supported script. This means that it can miss some supported
// scripts.
func (rs RuneSet) approximateScripts() []language.Script {
	scripts := make(ScriptSet, 0, 1)
	for _, pageSet := range rs {
	pageSearch:
		for pageIdx, page := range pageSet.set {
			if page == 0 {
				continue
			}
			for i := 0; i < 32; i++ {
				if (page & (1 << i)) == 0 {
					continue
				}
				firstRune := (rune(pageSet.ref) << 8) | (rune(pageIdx) << 5) | rune(i)

				scripts.insert(language.LookupScript(firstRune))
				continue pageSearch
			}
		}
	}
	return scripts
}

func BenchmarkScriptSet(b *testing.B) {
	type test struct {
		ranges [][2]rune
		set    RuneSet
	}
	var cases []test
	for range [200]int{} {
		ranges := randomRanges()
		cases = append(cases, test{ranges, newRuneSet(runesFromRanges(ranges)...)})
	}

	b.Run("naive", func(b *testing.B) {
		b.ResetTimer()
		for i := 0; i < b.N; i++ {
			for _, test := range cases {
				_ = test.set.scriptsNaive()
			}
		}
	})
	b.Run("from rune pages", func(b *testing.B) {
		b.ResetTimer()
		for i := 0; i < b.N; i++ {
			for _, test := range cases {
				_ = test.set.approximateScripts()
			}
		}
	})
	b.Run("from rune ranges", func(b *testing.B) {
		b.ResetTimer()
		for i := 0; i < b.N; i++ {
			for _, test := range cases {
				_ = scriptsFromRanges(test.ranges)
			}
		}
	})
}

func (a RuneSet) includesNaive(b RuneSet) bool {
	ar := a.runes()
	br := b.runes()
	aSet := make(map[rune]bool)
	for _, r := range ar {
		aSet[r] = true
	}
	for _, b := range br {
		if !aSet[b] {
			return false
		}
	}
	return true
}

func Test_isIncludedIn(t *testing.T) {
	tu.Assert(t, newRuneSet(0, 1, 2, 3, 4).includes(newRuneSet(0, 1, 2, 3)))
	tu.Assert(t, newRuneSet(0, 1, 2, 3).includes(newRuneSet(0, 1, 2, 3)))
	tu.Assert(t, newRuneSet(0, 1, 2, 3, 12, 24).includes(newRuneSet(0, 1, 12)))
	tu.Assert(t, newRuneSet(0, 1, 2, 3, 12000, 13000).includes(newRuneSet(0, 1, 12000)))
	tu.Assert(t, !newRuneSet(0, 1, 2).includes(newRuneSet(0, 1, 12000)))
	tu.Assert(t, !newRuneSet(4, 5, 6, 8).includes(newRuneSet(4, 5, 6, 7)))

	// compare against an easy to write implementation
	for range [300]byte{} {
		a := newRuneSet(randomRunes()...)
		b := newRuneSet(randomRunes()...)
		tu.Assert(t, a.includes(b) == a.includesNaive(b))
	}
}

func BenchmarkIsIncludedIn(b *testing.B) {
	as := newRuneSet(randomRunes()...)
	bs := newRuneSet(append(randomRunes(), randomRunes()...)...)

	b.ResetTimer()

	for i := 0; i < b.N; i++ {
		_ = as.includes(bs)
	}
}

func min(a, b int) int {
	if a < b {
		return a
	}
	return b
}

var testScripts = []language.Script{
	language.Adlam,
	language.Afaka,
	language.Ahom,
	language.Anatolian_Hieroglyphs,
	language.Arabic,
	language.Armenian,
	language.Avestan,
	language.Balinese,
	language.Bamum,
	language.Bassa_Vah,
	language.Batak,
	language.Bengali,
	language.Bhaiksuki,
	language.Blissymbols,
	language.Book_Pahlavi,
	language.Bopomofo,
	language.Brahmi,
	language.Braille,
	language.Buginese,
	language.Buhid,
	language.Canadian_Aboriginal,
	language.Carian,
	language.Caucasian_Albanian,
	language.Chakma,
	language.Cham,
	language.Cherokee,
	language.Chorasmian,
	language.Cirth,
	language.Code_for_unwritten_documents,
	language.Common,
	language.Coptic,
	language.Cuneiform,
	language.Cypriot,
	language.Cypro_Minoan,
	language.Cyrillic,
	language.Deseret,
	language.Devanagari,
	language.Dives_Akuru,
	language.Dogra,
	language.Duployan,
	language.Egyptian_Hieroglyphs,
	language.Egyptian_demotic,
	language.Egyptian_hieratic,
	language.Elbasan,
	language.Elymaic,
	language.Ethiopic,
	language.Georgian,
	language.Glagolitic,
	language.Gothic,
	language.Grantha,
	language.Greek,
	language.Gujarati,
	language.Gunjala_Gondi,
	language.Gurmukhi,
	language.Han,
	language.Hangul,
	language.Hanifi_Rohingya,
	language.Hanunoo,
	language.Hatran,
	language.Hebrew,
	language.Hiragana,
	language.Imperial_Aramaic,
	language.Inherited,
	language.Inscriptional_Pahlavi,
	language.Inscriptional_Parthian,
	language.Javanese,
	language.Jurchen,
	language.Kaithi,
	language.Kannada,
	language.Katakana,
	language.Katakana_Or_Hiragana,
	language.Kawi,
	language.Kayah_Li,
	language.Kharoshthi,
	language.Khitan_Small_Script,
	language.Khitan_large_script,
	language.Khmer,
	language.Khojki,
	language.Khudawadi,
	language.Kpelle,
	language.Lao,
	language.Latin,
	language.Leke,
	language.Lepcha,
	language.Limbu,
	language.Linear_A,
	language.Linear_B,
	language.Lisu,
	language.Loma,
	language.Lycian,
	language.Lydian,
	language.Mahajani,
	language.Makasar,
	language.Malayalam,
	language.Mandaic,
	language.Manichaean,
	language.Marchen,
	language.Masaram_Gondi,
	language.Mathematical_notation,
	language.Mayan_hieroglyphs,
	language.Medefaidrin,
	language.Meetei_Mayek,
	language.Mende_Kikakui,
	language.Meroitic_Cursive,
	language.Meroitic_Hieroglyphs,
	language.Miao,
	language.Modi,
	language.Mongolian,
	language.Mro,
	language.Multani,
	language.Myanmar,
	language.Nabataean,
	language.Nag_Mundari,
	language.Nandinagari,
	language.New_Tai_Lue,
	language.Newa,
	language.Nko,
	language.Nushu,
	language.Nyiakeng_Puachue_Hmong,
	language.Ogham,
	language.Ol_Chiki,
	language.Old_Hungarian,
	language.Old_Italic,
	language.Old_North_Arabian,
	language.Old_Permic,
	language.Old_Persian,
	language.Old_Sogdian,
	language.Old_South_Arabian,
	language.Old_Turkic,
	language.Old_Uyghur,
	language.Oriya,
	language.Osage,
	language.Osmanya,
	language.Pahawh_Hmong,
	language.Palmyrene,
	language.Pau_Cin_Hau,
	language.Phags_Pa,
	language.Phoenician,
	language.Psalter_Pahlavi,
	language.Ranjana,
	language.Rejang,
	language.Rongorongo,
	language.Runic,
	language.Samaritan,
	language.Sarati,
	language.Saurashtra,
	language.Sharada,
	language.Shavian,
	language.Shuishu,
	language.Siddham,
	language.SignWriting,
	language.Sinhala,
	language.Sogdian,
	language.Sora_Sompeng,
	language.Soyombo,
	language.Sundanese,
	language.Sunuwar,
	language.Syloti_Nagri,
	language.Symbols,
	language.Syriac,
	language.Tagalog,
	language.Tagbanwa,
	language.Tai_Le,
	language.Tai_Tham,
	language.Tai_Viet,
	language.Takri,
	language.Tamil,
	language.Tangsa,
	language.Tangut,
	language.Telugu,
	language.Tengwar,
	language.Thaana,
	language.Thai,
	language.Tibetan,
	language.Tifinagh,
	language.Tirhuta,
	language.Toto,
	language.Ugaritic,
	language.Unknown,
	language.Vai,
	language.Visible_Speech,
	language.Vithkuqi,
	language.Wancho,
	language.Warang_Citi,
	language.Woleai,
	language.Yezidi,
	language.Yi,
	language.Zanabazar_Square,
}<|MERGE_RESOLUTION|>--- conflicted
+++ resolved
@@ -217,13 +217,8 @@
 
 func TestNewRuneSetFromCmap(t *testing.T) {
 	tests := []struct {
-<<<<<<< HEAD
 		args font.Cmap
-		want runeSet
-=======
-		args api.Cmap
 		want RuneSet
->>>>>>> c1dfe5e4
 	}{
 		{CmapSimple{0: 0, 1: 0, 2: 0, 0xfff: 0}, newRuneSet(0, 1, 2, 0xfff)},
 		{CmapSimple{0: 0, 1: 0, 2: 0, 800: 0, 801: 0, 1000: 0}, newRuneSet(0, 1, 2, 800, 801, 1000)},
