--- conflicted
+++ resolved
@@ -50,13 +50,8 @@
 // newCoveragesFromCmap iterates through the given `cmap`
 // to build the corresponding rune set.
 // buffer may be provided to reduce allocations, and is returned
-<<<<<<< HEAD
-func newCoveragesFromCmap(cmap font.Cmap, buffer [][2]rune) (runeSet, scriptSet, [][2]rune) {
+func newCoveragesFromCmap(cmap font.Cmap, buffer [][2]rune) (RuneSet, ScriptSet, [][2]rune) {
 	if ranger, ok := cmap.(font.CmapRuneRanger); ok { // use the fast range implementation
-=======
-func newCoveragesFromCmap(cmap api.Cmap, buffer [][2]rune) (RuneSet, ScriptSet, [][2]rune) {
-	if ranger, ok := cmap.(api.CmapRuneRanger); ok { // use the fast range implementation
->>>>>>> c1dfe5e4
 		return newCoveragesFromCmapRange(ranger, buffer)
 	}
 
@@ -109,11 +104,7 @@
 
 // newCoveragesFromCmapRange iterates through the given `cmap`
 // to build the corresponding rune set.
-<<<<<<< HEAD
-func newCoveragesFromCmapRange(cmap font.CmapRuneRanger, buffer [][2]rune) (runeSet, scriptSet, [][2]rune) {
-=======
-func newCoveragesFromCmapRange(cmap api.CmapRuneRanger, buffer [][2]rune) (RuneSet, ScriptSet, [][2]rune) {
->>>>>>> c1dfe5e4
+func newCoveragesFromCmapRange(cmap font.CmapRuneRanger, buffer [][2]rune) (RuneSet, ScriptSet, [][2]rune) {
 	buffer = cmap.RuneRanges(buffer)
 
 	ss := scriptsFromRanges(buffer)
