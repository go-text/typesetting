--- conflicted
+++ resolved
@@ -5,16 +5,8 @@
 	"os"
 
 	"github.com/go-text/typesetting/font"
-<<<<<<< HEAD
 	ot "github.com/go-text/typesetting/font/opentype"
 	"github.com/go-text/typesetting/font/opentype/tables"
-=======
-	"github.com/go-text/typesetting/opentype/api"
-	otFont "github.com/go-text/typesetting/opentype/api/font"
-	meta "github.com/go-text/typesetting/opentype/api/metadata"
-	"github.com/go-text/typesetting/opentype/loader"
-	"github.com/go-text/typesetting/opentype/tables"
->>>>>>> c1dfe5e4
 )
 
 // Location identifies where a font.Face is stored.
@@ -56,28 +48,17 @@
 	isUserProvided bool
 }
 
-<<<<<<< HEAD
-func newFootprintFromFont(f *font.Font, location Location, md font.Description) (out footprint) {
-	out.Runes, out.scripts, _ = newCoveragesFromCmap(f.Cmap, nil)
-	out.langs = newLangsetFromCoverage(out.Runes)
-	out.Family = font.NormalizeFamily(md.Family)
-=======
-func newFootprintFromFont(f font.Font, location Location, md meta.Description) (out Footprint) {
+func newFootprintFromFont(f *font.Font, location Location, md meta.Description) (out Footprint) {
 	out.Runes, out.Scripts, _ = newCoveragesFromCmap(f.Cmap, nil)
 	out.Langs = newLangsetFromCoverage(out.Runes)
 	out.Family = meta.NormalizeFamily(md.Family)
->>>>>>> c1dfe5e4
 	out.Aspect = md.Aspect
 	out.Location = location
 	out.isUserProvided = true
 	return out
 }
 
-<<<<<<< HEAD
-func newFootprintFromLoader(ld *ot.Loader, isUserProvided bool, buffer scanBuffer) (out footprint, _ scanBuffer, err error) {
-=======
-func newFootprintFromLoader(ld *loader.Loader, isUserProvided bool, buffer scanBuffer) (out Footprint, _ scanBuffer, err error) {
->>>>>>> c1dfe5e4
+func newFootprintFromLoader(ld *ot.Loader, isUserProvided bool, buffer scanBuffer) (out Footprint, _ scanBuffer, err error) {
 	raw := buffer.tableBuffer
 
 	// since raw is shared, special car must be taken in the parsing order
@@ -118,11 +99,7 @@
 }
 
 // loadFromDisk assume the footprint location refers to the file system
-<<<<<<< HEAD
-func (fp *footprint) loadFromDisk() (*font.Face, error) {
-=======
-func (fp *Footprint) loadFromDisk() (font.Face, error) {
->>>>>>> c1dfe5e4
+func (fp *Footprint) loadFromDisk() (*font.Face, error) {
 	location := fp.Location
 
 	file, err := os.Open(location.File)
@@ -131,7 +108,7 @@
 	}
 	defer file.Close()
 
-	loaders, err := loader.NewLoaders(file)
+	loaders, err := ot.NewLoaders(file)
 	if err != nil {
 		return nil, err
 	}
@@ -142,10 +119,10 @@
 		return nil, fmt.Errorf("invalid font index in collection: %d >= %d", index, len(loaders))
 	}
 
-	ft, err := otFont.NewFont(loaders[location.Index])
+	ft, err := font.NewFont(loaders[location.Index])
 	if err != nil {
 		return nil, fmt.Errorf("reading font at %s: %s", location.File, err)
 	}
 
-	return &otFont.Face{Font: ft}, nil
+	return &font.Face{Font: ft}, nil
 }