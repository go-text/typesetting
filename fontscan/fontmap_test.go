--- conflicted
+++ resolved
@@ -261,7 +261,29 @@
 	tu.Assert(t, fm.FontLocation(face.Font).File == "Roboto2")
 }
 
-<<<<<<< HEAD
+func TestQueryHelveticaLinux(t *testing.T) {
+	// This is a regression test which asserts that
+	// our behavior is similar than fontconfig
+
+	file1, err := os.Open("../font/testdata/Amiri-Regular.ttf")
+	tu.AssertNoErr(t, err)
+	defer file1.Close()
+
+	fm := NewFontMap(nil)
+	err = fm.AddFont(file1, "file1", "Nimbus Sans")
+	tu.AssertNoErr(t, err)
+
+	err = fm.AddFont(file1, "file2", "Bitstream Vera Sans")
+	tu.AssertNoErr(t, err)
+
+	fm.SetQuery(Query{Families: []string{
+		"BlinkMacSystemFont", // 'unknown' family
+		"Helvetica",
+	}})
+	family, _ := fm.FontMetadata(fm.ResolveFace('x').Font)
+	tu.Assert(t, family == meta.NormalizeFamily("Nimbus Sans")) // prefered Helvetica replacement
+}
+
 func TestFindSytemFont(t *testing.T) {
 	fm := NewFontMap(log.New(io.Discard, "", 0))
 	_, ok := fm.FindSystemFont("Nimbus")
@@ -290,27 +312,4 @@
 
 	_, ok = fm.FindSystemFont("Noto Sans")
 	tu.Assert(t, !ok) // user provided font are ignored
-=======
-func TestQueryHelveticaLinux(t *testing.T) {
-	// This is a regression test which asserts that
-	// our behavior is similar than fontconfig
-
-	file1, err := os.Open("../font/testdata/Amiri-Regular.ttf")
-	tu.AssertNoErr(t, err)
-	defer file1.Close()
-
-	fm := NewFontMap(nil)
-	err = fm.AddFont(file1, "file1", "Nimbus Sans")
-	tu.AssertNoErr(t, err)
-
-	err = fm.AddFont(file1, "file2", "Bitstream Vera Sans")
-	tu.AssertNoErr(t, err)
-
-	fm.SetQuery(Query{Families: []string{
-		"BlinkMacSystemFont", // 'unknown' family
-		"Helvetica",
-	}})
-	family, _ := fm.FontMetadata(fm.ResolveFace('x').Font)
-	tu.Assert(t, family == meta.NormalizeFamily("Nimbus Sans")) // prefered Helvetica replacement
->>>>>>> af78120c
 }