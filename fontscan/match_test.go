package fontscan

import (
	"reflect"
	"sort"
	"testing"

	"github.com/go-text/typesetting/font"
)

func allIndices(fs fontSet) []int {
	out := make([]int, len(fs))
	for i := range fs {
		out[i] = i
	}
	return out
}

func (fc familyCrible) families() []string {
	var out []string
	for k := range fc {
		out = append(out, k)
	}
	sort.Slice(out, func(i, j int) bool {
		return fc[out[i]] < fc[out[j]]
	})
	return out
}

func Test_newFamilyCrible(t *testing.T) {
	tests := []struct {
		family string
		want   []string
	}{
		// these tests are extracted from the fontconfig reference implementation
		{"LuxiMono", []string{"luximono", "dejavulgcsansmono", "dejavusansmono", "bitstreamverasansmono", "inconsolata", "andalemono", "couriernew", "cumberlandamt", "nimbusmonol", "nimbusmonops", "nimbusmono", "courier", "tlwgtypo", "tlwgtypist", "tlwgmono", "notosansmonocjkjp", "notosansmonocjkkr", "notosansmonocjksc", "notosansmonocjktc", "notosansmonocjkhk", "khmerossystem", "miriammono", "vlgothic", "ipamonagothic", "ipagothic", "sazanamigothic", "kochigothic", "arplkaitimgb", "msgothic", "umeplusgothic", "nsimsun", "mingliu", "arplshanheisununi", "arplnewsungmono", "hanyisong", "arplsungtilgb", "arplmingti2lbig5", "zysong18030", "nanumgothiccoding", "nanumgothic", "dejavusans", "undotum", "baekmukdotum", "baekmukgulim", "tlwgtypewriter", "hasida", "mitramono", "gfzemenunicode", "hapaxberbère", "lohitbengali", "lohitgujarati", "lohithindi", "lohitmarathi", "lohitmaithili", "lohitkashmiri", "lohitkonkani", "lohitnepali", "lohitsindhi", "lohitpunjabi", "lohittamil", "meera", "lohitmalayalam", "lohitkannada", "lohittelugu", "lohitoriya", "lklug", "freemono", "monospace", "terafik", "freesans", "arialunicodems", "arialunicode", "code2000", "code2001", "sans-serif"}},
		{"Arial", []string{"arial", "arimo", "liberationsans", "albany", "albanyamt", "helvetica", "nimbussans", "nimbussansl", "texgyreheros", "dejavulgcsans", "dejavusans", "bitstreamverasans", "verdana", "luxisans", "lucidasansunicode", "bpgglahointernational", "tahoma", "urwgothic", "nimbussansnarrow", "loma", "waree", "garuda", "umpush", "laksaman", "notosanscjkjp", "notosanscjkkr", "notosanscjksc", "notosanscjktc", "notosanscjkhk", "lohitdevanagari", "droidsansfallback", "khmeros", "nachlieli", "yuditunicode", "kerkis", "armnethelvetica", "artsounk", "bpgutf8m", "saysetthaunicode", "jglaooldarial", "gfzemenunicode", "pigiarniq", "bdavat", "bcompset", "kacst-qr", "urdunastaliqunicode", "raghindi", "muktinarrow", "padmaa", "hapaxberbère", "msgothic", "umepluspgothic", "microsoftyahei", "microsoftjhenghei", "wenquanyizenhei", "wenquanyibitmapsong", "arplshanheisununi", "arplnewsung", "mgopenmoderna", "mgopenmodata", "mgopencosmetica", "vlgothic", "ipamonagothic", "ipagothic", "sazanamigothic", "kochigothic", "arplkaitimgb", "arplkaitimbig5", "arplsungtilgb", "arplmingti2lbig5", "ｍｓゴシック", "zysong18030", "nanumgothic", "undotum", "baekmukdotum", "baekmukgulim", "kacstqura", "lohitbengali", "lohitgujarati", "lohithindi", "lohitmarathi", "lohitmaithili", "lohitkashmiri", "lohitkonkani", "lohitnepali", "lohitsindhi", "lohitpunjabi", "lohittamil", "meera", "lohitmalayalam", "lohitkannada", "lohittelugu", "lohitoriya", "lklug", "freesans", "arialunicodems", "arialunicode", "code2000", "code2001", "sans-serif", "roya", "koodak", "terafik", "itcavantgardegothic", "helveticanarrow"}},
	}

	for _, tt := range tests {
		got := make(familyCrible)
		if got.fillWithSubstitutions(font.NormalizeFamily(tt.family)); !reflect.DeepEqual(got.families(), tt.want) {
			t.Errorf("newFamilyCrible() = %v, want %v", got.families(), tt.want)
		}
	}
}

func fontsFromFamilies(families ...string) (out fontSet) {
	for _, family := range families {
<<<<<<< HEAD
		out = append(out, footprint{Family: font.NormalizeFamily(family)})
=======
		out = append(out, Footprint{Family: meta.NormalizeFamily(family)})
>>>>>>> c1dfe5e4
	}
	return out
}

func TestFontMap_selectByFamilyExact(t *testing.T) {
	tests := []struct {
		fontset    fontSet
		family     string
		substitute bool
		want       []int
	}{
		{nil, "", false, nil}, // no match on empty fontset
		// simple match
		{fontsFromFamilies("arial"), "Arial", false, []int{0}},
		// blank and case
		{fontsFromFamilies("ar Ial"), "Arial", false, []int{0}},
		// two fonts
		{fontsFromFamilies("ar Ial", "emoji"), "Arial", false, []int{0}},
		// substitution
		{fontsFromFamilies("arial"), "Helvetica", false, nil},
		// generic families
		{fontsFromFamilies("norasi", "XXX"), "serif", false, []int{0}},
		// user provided precedence
		{
			fontSet{
				{Family: "Times", isUserProvided: true},
				{Family: "arial", isUserProvided: false},
				{Family: "arial", isUserProvided: true},
			},
			"arial",
			false,
			[]int{2, 1},
		},
	}
	for _, tt := range tests {
		if got := tt.fontset.selectByFamilyExact(tt.family, &scoredFootprints{}, make(familyCrible)); !reflect.DeepEqual(got, tt.want) {
			t.Errorf("FontMap.selectByFamily() = \n%v, want \n%v", got, tt.want)
		}
	}
}

func TestFontMap_selectByFamilyList(t *testing.T) {
	tests := []struct {
		fontset    fontSet
		family     string
		substitute bool
		want       []int
	}{
		{nil, "", true, nil}, // no match on empty fontset
		{fontsFromFamilies("arial"), "Helvetica", true, []int{0}},
		{fontsFromFamilies("caladea", "XXX"), "cambria", true, []int{0}},
		// substitution, with order
		{fontsFromFamilies("arial", "Helvetica"), "Helvetica", true, []int{1, 0}},
		// substitution, with order, and no matching fonts
		{fontsFromFamilies("arial", "Helvetica", "XXX"), "Helvetica", true, []int{1, 0}},
		// default to generic families
		{fontsFromFamilies("DEjaVuSerif", "XXX"), "cambria", true, []int{0}},
		// substitutions
		{
			fontsFromFamilies("Nimbus Roman", "Tinos", "Liberation Serif", "DejaVu Serif", "arial"),
			"Times", true,
			[]int{0, 1, 2, 3},
		},
	}
	for _, tt := range tests {
		if got := tt.fontset.selectByFamilyWithSubs([]string{tt.family}, &scoredFootprints{}, make(familyCrible)); !reflect.DeepEqual(got, tt.want) {
			t.Errorf("FontMap.selectByFamily() = \n%v, want \n%v", got, tt.want)
		}
	}
}

func fontsetFromStretches(sts ...font.Stretch) (out fontSet) {
	for _, stretch := range sts {
<<<<<<< HEAD
		out = append(out, footprint{Aspect: font.Aspect{Stretch: stretch}})
=======
		out = append(out, Footprint{Aspect: meta.Aspect{Stretch: stretch}})
>>>>>>> c1dfe5e4
	}
	return out
}

func fontsetFromStyles(sts ...font.Style) (out fontSet) {
	for _, style := range sts {
<<<<<<< HEAD
		out = append(out, footprint{Aspect: font.Aspect{Style: style}})
=======
		out = append(out, Footprint{Aspect: meta.Aspect{Style: style}})
>>>>>>> c1dfe5e4
	}
	return out
}

func fontsetFromWeights(sts ...font.Weight) (out fontSet) {
	for _, weight := range sts {
<<<<<<< HEAD
		out = append(out, footprint{Aspect: font.Aspect{Weight: weight}})
=======
		out = append(out, Footprint{Aspect: meta.Aspect{Weight: weight}})
>>>>>>> c1dfe5e4
	}
	return out
}

func TestFontSet_matchStretch(t *testing.T) {
	tests := []struct {
		name string
		fs   fontSet
		args font.Stretch
		want font.Stretch
	}{
		{"exact match", fontsetFromStretches(1, 2, 3), 1, 1},
		{"approximate match narow1", fontsetFromStretches(0.5, 1.1, 3), 0.9, 0.5},
		{"approximate match narow2", fontsetFromStretches(1.2, 1.1, 3), 0.9, 1.1},
		{"approximate match wide1", fontsetFromStretches(1.2, 1.1, 3), 1.11, 1.2},
		{"approximate match wide2", fontsetFromStretches(1.2, 1.1, 3), 4, 3},
	}
	for _, tt := range tests {
		t.Run(tt.name, func(t *testing.T) {
			if got := tt.fs.matchStretch(allIndices(tt.fs), tt.args); !reflect.DeepEqual(got, tt.want) {
				t.Errorf("FontSet.matchStretch() = %v, want %v", got, tt.want)
			}
		})
	}
}

func TestFontSet_matchStyle(t *testing.T) {
	tests := []struct {
		name string
		fs   fontSet
		args font.Style
		want font.Style
	}{
		{"exact match 1", fontsetFromStyles(font.StyleNormal, styleOblique, font.StyleItalic), font.StyleNormal, font.StyleNormal},
		{"exact match 2", fontsetFromStyles(font.StyleNormal, styleOblique, font.StyleItalic), styleOblique, styleOblique},
		{"exact match 3", fontsetFromStyles(font.StyleNormal, styleOblique, font.StyleItalic), font.StyleItalic, font.StyleItalic},
		{"approximate match oblique", fontsetFromStyles(font.StyleNormal, font.StyleItalic), styleOblique, font.StyleItalic},
		{"approximate match oblique", fontsetFromStyles(font.StyleNormal), styleOblique, font.StyleNormal},
		{"approximate match italic", fontsetFromStyles(font.StyleNormal, styleOblique), font.StyleItalic, styleOblique},
		{"approximate match italic", fontsetFromStyles(font.StyleNormal), font.StyleItalic, font.StyleNormal},
		{"approximate match normal", fontsetFromStyles(styleOblique, font.StyleItalic), font.StyleNormal, styleOblique},
	}
	for _, tt := range tests {
		t.Run(tt.name, func(t *testing.T) {
			if got := tt.fs.matchStyle(allIndices(tt.fs), tt.args); !reflect.DeepEqual(got, tt.want) {
				t.Errorf("FontSet.matchStyle() = %v, want %v", got, tt.want)
			}
		})
	}
}

func TestFontSet_matchWeight(t *testing.T) {
	tests := []struct {
		name string
		fs   fontSet
		args font.Weight
		want font.Weight
	}{
		{"exact", fontsetFromWeights(100, 200, 220, 300), 200, 200},
		{"approximate 430 1", fontsetFromWeights(100, 200, 220, 300, 470, 420), 430, 470},
		{"approximate 430 2", fontsetFromWeights(100, 200, 220, 300, 420), 430, 420},
		{"approximate 430 3", fontsetFromWeights(510, 600), 430, 510},
		{"approximate 300 1", fontsetFromWeights(280, 301, 600), 300, 280},
		{"approximate 300 2", fontsetFromWeights(301, 600), 300, 301},
		{"approximate 600 1", fontsetFromWeights(595, 650), 600, 650},
		{"approximate 600 2", fontsetFromWeights(550, 200, 580), 600, 580},
	}
	for _, tt := range tests {
		t.Run(tt.name, func(t *testing.T) {
			if got := tt.fs.matchWeight(allIndices(tt.fs), tt.args); !reflect.DeepEqual(got, tt.want) {
				t.Errorf("FontSet.matchWeight() = %v, want %v", got, tt.want)
			}
		})
	}
}

func fontsetFromAspects(as ...font.Aspect) (out fontSet) {
	for _, a := range as {
		out = append(out, Footprint{Aspect: a})
	}
	return out
}

func TestFontSet_selectBestMatch(t *testing.T) {
	defaultAspect := font.Aspect{Style: font.StyleNormal, Weight: font.WeightNormal, Stretch: font.StretchNormal}
	boldAspect := font.Aspect{Style: font.StyleNormal, Weight: font.WeightBold, Stretch: font.StretchNormal}
	boldItalicAspect := font.Aspect{Style: font.StyleItalic, Weight: font.WeightBold, Stretch: font.StretchNormal}
	narrowAspect := font.Aspect{Style: font.StyleItalic, Weight: font.WeightNormal, Stretch: font.StretchCondensed}

	tests := []struct {
		name string
		fs   fontSet
<<<<<<< HEAD
		args font.Aspect
		want footprint
	}{
		{"exact match", fontsetFromAspects(defaultAspect, defaultAspect, boldAspect), defaultAspect, footprint{Aspect: defaultAspect}},
		{"exact match", fontsetFromAspects(defaultAspect, defaultAspect, boldAspect), boldAspect, footprint{Aspect: boldAspect}},
		{"exact match", fontsetFromAspects(defaultAspect, boldItalicAspect, boldAspect), boldItalicAspect, footprint{Aspect: boldItalicAspect}},
		{"approximate match", fontsetFromAspects(defaultAspect, boldItalicAspect, boldAspect), font.Aspect{Style: styleOblique}, footprint{Aspect: boldItalicAspect}},
		{"approximate match", fontsetFromAspects(defaultAspect, boldItalicAspect, boldAspect, narrowAspect), font.Aspect{Stretch: font.StretchExtraCondensed}, footprint{Aspect: narrowAspect}},
=======
		args meta.Aspect
		want Footprint
	}{
		{"exact match", fontsetFromAspects(defaultAspect, defaultAspect, boldAspect), defaultAspect, Footprint{Aspect: defaultAspect}},
		{"exact match", fontsetFromAspects(defaultAspect, defaultAspect, boldAspect), boldAspect, Footprint{Aspect: boldAspect}},
		{"exact match", fontsetFromAspects(defaultAspect, boldItalicAspect, boldAspect), boldItalicAspect, Footprint{Aspect: boldItalicAspect}},
		{"approximate match", fontsetFromAspects(defaultAspect, boldItalicAspect, boldAspect), meta.Aspect{Style: styleOblique}, Footprint{Aspect: boldItalicAspect}},
		{"approximate match", fontsetFromAspects(defaultAspect, boldItalicAspect, boldAspect, narrowAspect), meta.Aspect{Stretch: meta.StretchExtraCondensed}, Footprint{Aspect: narrowAspect}},
>>>>>>> c1dfe5e4
	}
	for _, tt := range tests {
		t.Run(tt.name, func(t *testing.T) {
			result := tt.fs.retainsBestMatches(allIndices(tt.fs), tt.args)
			if got := tt.fs[result[0]]; !reflect.DeepEqual(got, tt.want) {
				t.Errorf("FontSet.selectBestMatch() = %v, want %v", got, tt.want)
			}
		})
	}
}<|MERGE_RESOLUTION|>--- conflicted
+++ resolved
@@ -47,11 +47,7 @@
 
 func fontsFromFamilies(families ...string) (out fontSet) {
 	for _, family := range families {
-<<<<<<< HEAD
-		out = append(out, footprint{Family: font.NormalizeFamily(family)})
-=======
-		out = append(out, Footprint{Family: meta.NormalizeFamily(family)})
->>>>>>> c1dfe5e4
+		out = append(out, Footprint{Family: font.NormalizeFamily(family)})
 	}
 	return out
 }
@@ -125,33 +121,21 @@
 
 func fontsetFromStretches(sts ...font.Stretch) (out fontSet) {
 	for _, stretch := range sts {
-<<<<<<< HEAD
-		out = append(out, footprint{Aspect: font.Aspect{Stretch: stretch}})
-=======
-		out = append(out, Footprint{Aspect: meta.Aspect{Stretch: stretch}})
->>>>>>> c1dfe5e4
+		out = append(out, Footprint{Aspect: font.Aspect{Stretch: stretch}})
 	}
 	return out
 }
 
 func fontsetFromStyles(sts ...font.Style) (out fontSet) {
 	for _, style := range sts {
-<<<<<<< HEAD
-		out = append(out, footprint{Aspect: font.Aspect{Style: style}})
-=======
-		out = append(out, Footprint{Aspect: meta.Aspect{Style: style}})
->>>>>>> c1dfe5e4
+		out = append(out, Footprint{Aspect: font.Aspect{Style: style}})
 	}
 	return out
 }
 
 func fontsetFromWeights(sts ...font.Weight) (out fontSet) {
 	for _, weight := range sts {
-<<<<<<< HEAD
-		out = append(out, footprint{Aspect: font.Aspect{Weight: weight}})
-=======
-		out = append(out, Footprint{Aspect: meta.Aspect{Weight: weight}})
->>>>>>> c1dfe5e4
+		out = append(out, Footprint{Aspect: font.Aspect{Weight: weight}})
 	}
 	return out
 }
@@ -244,25 +228,14 @@
 	tests := []struct {
 		name string
 		fs   fontSet
-<<<<<<< HEAD
-		args font.Aspect
-		want footprint
-	}{
-		{"exact match", fontsetFromAspects(defaultAspect, defaultAspect, boldAspect), defaultAspect, footprint{Aspect: defaultAspect}},
-		{"exact match", fontsetFromAspects(defaultAspect, defaultAspect, boldAspect), boldAspect, footprint{Aspect: boldAspect}},
-		{"exact match", fontsetFromAspects(defaultAspect, boldItalicAspect, boldAspect), boldItalicAspect, footprint{Aspect: boldItalicAspect}},
-		{"approximate match", fontsetFromAspects(defaultAspect, boldItalicAspect, boldAspect), font.Aspect{Style: styleOblique}, footprint{Aspect: boldItalicAspect}},
-		{"approximate match", fontsetFromAspects(defaultAspect, boldItalicAspect, boldAspect, narrowAspect), font.Aspect{Stretch: font.StretchExtraCondensed}, footprint{Aspect: narrowAspect}},
-=======
 		args meta.Aspect
 		want Footprint
 	}{
 		{"exact match", fontsetFromAspects(defaultAspect, defaultAspect, boldAspect), defaultAspect, Footprint{Aspect: defaultAspect}},
 		{"exact match", fontsetFromAspects(defaultAspect, defaultAspect, boldAspect), boldAspect, Footprint{Aspect: boldAspect}},
 		{"exact match", fontsetFromAspects(defaultAspect, boldItalicAspect, boldAspect), boldItalicAspect, Footprint{Aspect: boldItalicAspect}},
-		{"approximate match", fontsetFromAspects(defaultAspect, boldItalicAspect, boldAspect), meta.Aspect{Style: styleOblique}, Footprint{Aspect: boldItalicAspect}},
-		{"approximate match", fontsetFromAspects(defaultAspect, boldItalicAspect, boldAspect, narrowAspect), meta.Aspect{Stretch: meta.StretchExtraCondensed}, Footprint{Aspect: narrowAspect}},
->>>>>>> c1dfe5e4
+		{"approximate match", fontsetFromAspects(defaultAspect, boldItalicAspect, boldAspect), font.Aspect{Style: styleOblique}, Footprint{Aspect: boldItalicAspect}},
+		{"approximate match", fontsetFromAspects(defaultAspect, boldItalicAspect, boldAspect, narrowAspect), font.Aspect{Stretch: font.StretchExtraCondensed}, Footprint{Aspect: narrowAspect}},
 	}
 	for _, tt := range tests {
 		t.Run(tt.name, func(t *testing.T) {
