--- conflicted
+++ resolved
@@ -551,61 +551,8 @@
 	return 0, VariantNotFound
 }
 
-<<<<<<< HEAD
-// ---------------------------- efficent rune set support -----------------------------------------
-
-// CmapRuneRanger is implemented by cmaps whose coverage is defined in terms
-// of rune ranges
-type CmapRuneRanger interface {
-	// RuneRanges returns a list of (start, end) rune pairs, both included.
-	RuneRanges() [][2]rune
-}
-
-var (
-	_ CmapRuneRanger = cmap4(nil)
-	_ CmapRuneRanger = (*cmap6or10)(nil)
-	_ CmapRuneRanger = cmap12(nil)
-	_ CmapRuneRanger = cmap13(nil)
-)
-
-func (cm cmap4) RuneRanges() [][2]rune {
-	out := make([][2]rune, 0, len(cm))
-	for _, e := range cm {
-		start, end := rune(e.start), rune(e.end)
-		if L := len(out); L != 0 && out[L-1][1] == start {
-			// grow the previous range
-			out[L-1][1] = end
-		} else {
-			out = append(out, [2]rune{start, end})
-		}
-	}
-	return out
-}
-
-func (cm *cmap6or10) RuneRanges() [][2]rune {
-	return [][2]rune{
-		{cm.firstCode, cm.firstCode + rune(len(cm.entries)) - 1},
-	}
-}
-
-func (cm cmap12) RuneRanges() [][2]rune {
-	out := make([][2]rune, 0, len(cm))
-	for _, e := range cm {
-		start, end := rune(e.StartCharCode), rune(e.EndCharCode)
-		if L := len(out); L != 0 && out[L-1][1] == start {
-			// grow the previous range
-			out[L-1][1] = end
-		} else {
-			out = append(out, [2]rune{start, end})
-		}
-	}
-	return out
-}
-
-func (cm cmap13) RuneRanges() [][2]rune { return cmap12(cm).RuneRanges() }
-=======
 // Handle legacy font with remap
-// TODO: the Iter() method does not include the additional mapping
+// TODO: the Iter() and RuneRanges() method does not include the additional mapping
 
 type remaperSymbol struct {
 	Cmap
@@ -663,4 +610,55 @@
 
 	return 0, false
 }
->>>>>>> ae64920e
+
+// ---------------------------- efficent rune set support -----------------------------------------
+
+// CmapRuneRanger is implemented by cmaps whose coverage is defined in terms
+// of rune ranges
+type CmapRuneRanger interface {
+	// RuneRanges returns a list of (start, end) rune pairs, both included.
+	RuneRanges() [][2]rune
+}
+
+var (
+	_ CmapRuneRanger = cmap4(nil)
+	_ CmapRuneRanger = (*cmap6or10)(nil)
+	_ CmapRuneRanger = cmap12(nil)
+	_ CmapRuneRanger = cmap13(nil)
+)
+
+func (cm cmap4) RuneRanges() [][2]rune {
+	out := make([][2]rune, 0, len(cm))
+	for _, e := range cm {
+		start, end := rune(e.start), rune(e.end)
+		if L := len(out); L != 0 && out[L-1][1] == start {
+			// grow the previous range
+			out[L-1][1] = end
+		} else {
+			out = append(out, [2]rune{start, end})
+		}
+	}
+	return out
+}
+
+func (cm *cmap6or10) RuneRanges() [][2]rune {
+	return [][2]rune{
+		{cm.firstCode, cm.firstCode + rune(len(cm.entries)) - 1},
+	}
+}
+
+func (cm cmap12) RuneRanges() [][2]rune {
+	out := make([][2]rune, 0, len(cm))
+	for _, e := range cm {
+		start, end := rune(e.StartCharCode), rune(e.EndCharCode)
+		if L := len(out); L != 0 && out[L-1][1] == start {
+			// grow the previous range
+			out[L-1][1] = end
+		} else {
+			out = append(out, [2]rune{start, end})
+		}
+	}
+	return out
+}
+
+func (cm cmap13) RuneRanges() [][2]rune { return cmap12(cm).RuneRanges() }