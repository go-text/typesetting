--- conflicted
+++ resolved
@@ -296,14 +296,9 @@
 			nbRead += int(count)
 			data = data[1:]
 		} else {
-<<<<<<< HEAD
-			// we fill fill out[nbRead:nbRead+count-1], that is we must have
-			// nbRead+count-1 < pointNumbersCount
-=======
 			// we want to fill out[nbRead:nbRead+count-1], that is we must have
 			// nbRead+count-1 < pointNumbersCount, ie
 			// nbRead+count <= pointNumbersCount
->>>>>>> 6cc35dbf
 			if got := nbRead + int(count); got > pointNumbersCount {
 				return nil, fmt.Errorf("invalid packed deltas (expected %d point numbers, got %d)", pointNumbersCount, got)
 			}
